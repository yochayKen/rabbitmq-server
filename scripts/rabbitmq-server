--- conflicted
+++ resolved
@@ -62,12 +62,11 @@
 
 set +e
 
-<<<<<<< HEAD
 RABBITMQ_ADVANCED_CONFIG_FILE_NOEX="${RABBITMQ_ADVANCED_CONFIG_FILE%.*}"
 if [ "${RABBITMQ_ADVANCED_CONFIG_FILE_NOEX}.config" = "${RABBITMQ_ADVANCED_CONFIG_FILE}" ]; then
     RABBITMQ_ADVANCED_CONFIG_FILE="${RABBITMQ_ADVANCED_CONFIG_FILE_NOEX}"
 fi
-=======
+
 # `net_kernel:start/1` will fail in `longnames` mode when erlang is
 # unable to determine FQDN of a node (with a dot in it). But `erl`
 # itself has some magic that still allow it to start when you
@@ -78,7 +77,6 @@
 # matter what we actually put here. But `localhost` sounds good
 # enough.
 RABBITMQ_PRELAUNCH_NODENAME="rabbitmqprelaunch${$}@localhost"
->>>>>>> ccffb401
 
 # NOTIFY_SOCKET is needed here to prevent epmd from impersonating the
 # success of our startup sequence to systemd.
@@ -90,14 +88,10 @@
     -noinput \
     -hidden \
     -s rabbit_prelaunch \
-<<<<<<< HEAD
-    ${RABBITMQ_NAME_TYPE} rabbitmqprelaunch$$ \
+    ${RABBITMQ_NAME_TYPE} ${RABBITMQ_PRELAUNCH_NODENAME} \
     -conf_advanced "${RABBITMQ_ADVANCED_CONFIG_FILE}" \
     -rabbit enabled_plugins_file "\"$RABBITMQ_ENABLED_PLUGINS_FILE\"" \
     -rabbit plugins_dir "\"$RABBITMQ_PLUGINS_DIR\"" \
-=======
-    ${RABBITMQ_NAME_TYPE} ${RABBITMQ_PRELAUNCH_NODENAME} \
->>>>>>> ccffb401
     -extra "${RABBITMQ_NODENAME}"
 
 PRELAUNCH_RESULT=$?
