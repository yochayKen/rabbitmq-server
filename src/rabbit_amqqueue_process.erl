--- conflicted
+++ resolved
@@ -1104,6 +1104,10 @@
             State = #q{q = #amqqueue{exclusive_owner = none}}) ->
     declare(Recover, From, State);
 
+%% You used to be able to declare an exclusive durable queue. Sadly we
+%% need to still tidy up after that case, there could be the remnants
+%% of one left over from an upgrade. So that's why we don't enforce
+%% Recover = false here.
 handle_call({init, Recover}, From,
             State = #q{q = #amqqueue{exclusive_owner = Owner}}) ->
     case rabbit_misc:is_process_alive(Owner) of
@@ -1111,29 +1115,14 @@
                  declare(Recover, From, State);
         false -> #q{backing_queue       = undefined,
                     backing_queue_state = undefined,
-<<<<<<< HEAD
-                    q                   = #amqqueue{name = QName} = Q} = State,
-                 gen_server2:reply(From, not_found),
-                 case Recover of
-                     new -> rabbit_log:warning(
-                              "exclusive owner for ~s went away~n",
-                              [rabbit_misc:rs(QName)]);
-                     _   -> ok %% [1]
-                 end,
-=======
                     q                   = Q} = State,
                  gen_server2:reply(From, {owner_died, Q}),
->>>>>>> 0c5d186d
                  BQ = backing_queue_module(Q),
                  BQS = bq_init(BQ, Q, Recover),
                  %% Rely on terminate to delete the queue.
                  {stop, {shutdown, missing_owner},
                   State#q{backing_queue = BQ, backing_queue_state = BQS}}
     end;
-
-%% [1] You used to be able to declare an exclusive durable queue. Sadly we
-%% need to still tidy up after that case, there could be the remnants of one
-%% left over from an upgrade.
 
 handle_call(info, _From, State) ->
     reply(infos(?INFO_KEYS, State), State);
