--- conflicted
+++ resolved
@@ -217,22 +217,13 @@
         false -> e(not_clustered);
         true  -> ok
     end,
-<<<<<<< HEAD
     {_, _, RunningNodes} = case discover_cluster(cluster_nodes(all)) of
                                {ok, Status}     -> Status;
                                {error, _Reason} -> e(cannot_connect_to_cluster)
                            end,
-    Node = case RunningNodes of
-=======
-    {_, _, RunningNodes} =
-        case discover_cluster(all_clustered_nodes()) of
-            {ok, Status}     -> Status;
-            {error, _Reason} -> e(cannot_connect_to_cluster)
-        end,
     %% We might still be marked as running by a remote node since the
     %% information of us going down might not have propagated yet.
     Node = case RunningNodes -- [node()] of
->>>>>>> 6ba23fbc
                []        -> e(no_online_cluster_nodes);
                [Node0|_] -> Node0
            end,
@@ -287,23 +278,18 @@
     end.
 
 remove_node_offline_node(Node) ->
-<<<<<<< HEAD
-    %% We want the running nodes *now*, so we don't call
-    %% `cluster_nodes(running)' which will just get what's in the cluster status
-    %% file.
-    case {running_nodes(cluster_nodes(all)) -- [Node], node_type()} of
+    %% Here `mnesia:system_info(running_db_nodes)' will RPC, but that's what we
+    %% want - we need to know the running nodes *now*.  If the current node is a
+    %% RAM node it will return bogus results, but we don't care since we only do
+    %% this operation from disc nodes.
+    case {mnesia:system_info(running_db_nodes) -- [Node], node_type()} of
         {[], disc} ->
-=======
-    case {mnesia:system_info(running_db_nodes) -- [Node], is_disc_node()} of
-        {[], true} ->
->>>>>>> 6ba23fbc
-            %% Note that while we check if the nodes was the last to
-            %% go down, apart from the node we're removing from, this
-            %% is still unsafe.  Consider the situation in which A and
-            %% B are clustered. A goes down, and records B as the
-            %% running node. Then B gets clustered with C, C goes down
-            %% and B goes down. In this case, C is the second-to-last,
-            %% but we don't know that and we'll remove B from A
+            %% Note that while we check if the nodes was the last to go down,
+            %% apart from the node we're removing from, this is still unsafe.
+            %% Consider the situation in which A and B are clustered. A goes
+            %% down, and records B as the running node. Then B gets clustered
+            %% with C, C goes down and B goes down. In this case, C is the
+            %% second-to-last, but we don't know that and we'll remove B from A
             %% anyway, even if that will lead to bad things.
             case cluster_nodes(running) -- [node(), Node] of
                 [] -> start_mnesia(),
@@ -352,10 +338,30 @@
 
 cluster_nodes(WhichNodes) -> cluster_status(WhichNodes).
 
+cluster_status(WhichNodes) ->
+    {AllNodes, DiscNodes, RunningNodes} = Nodes =
+        case cluster_status_from_mnesia() of
+            {ok, Nodes0} ->
+                Nodes0;
+            {error, _Reason} ->
+                {AllNodes0, DiscNodes0, RunningNodes0} =
+                    rabbit_node_monitor:read_cluster_status(),
+                %% The cluster status file records the status when the node is
+                %% online, but we know for sure that the node is offline now, so
+                %% we can remove it from the list of running nodes.
+                {AllNodes0, DiscNodes0, nodes_excl_me(RunningNodes0)}
+        end,
+    case WhichNodes of
+        status  -> Nodes;
+        all     -> AllNodes;
+        disc    -> DiscNodes;
+        running -> RunningNodes
+    end.
+
 %% This function is the actual source of information, since it gets
 %% the data from mnesia. Obviously it'll work only when mnesia is
 %% running.
-mnesia_nodes() ->
+cluster_status_from_mnesia() ->
     case mnesia:system_info(is_running) of
         no ->
             {error, mnesia_not_running};
@@ -364,7 +370,6 @@
             %% `init_db/3' hasn't been run yet. In other words, either
             %% we are a virgin node or a restarted RAM node. In both
             %% cases we're not interested in what mnesia has to say.
-<<<<<<< HEAD
             NodeType = case mnesia:system_info(use_dir) of
                            true  -> disc;
                            false -> ram
@@ -376,90 +381,10 @@
                                          disc -> nodes_incl_me(DiscCopies);
                                          ram  -> DiscCopies
                                      end,
-                         {ok, {AllNodes, DiscNodes}};
+                         RunningNodes = mnesia:system_info(running_db_nodes),
+                         {ok, {AllNodes, DiscNodes, RunningNodes}};
                 false -> {error, tables_not_present}
             end
-    end.
-
-cluster_status(WhichNodes) ->
-    %% I don't want to call `running_nodes/1' unless if necessary, since it's
-    %% pretty expensive.
-    {AllNodes1, DiscNodes1, RunningNodesThunk} =
-        case mnesia_nodes() of
-            {ok, {AllNodes, DiscNodes}} ->
-                {AllNodes, DiscNodes, fun() -> running_nodes(AllNodes) end};
-            {error, _Reason} ->
-                {AllNodes, DiscNodes, RunningNodes} =
-                    rabbit_node_monitor:read_cluster_status(),
-                %% The cluster status file records the status when the node is
-                %% online, but we know for sure that the node is offline now, so
-                %% we can remove it from the list of running nodes.
-                {AllNodes, DiscNodes, fun() -> nodes_excl_me(RunningNodes) end}
-        end,
-    case WhichNodes of
-        status  -> {AllNodes1, DiscNodes1, RunningNodesThunk()};
-        all     -> AllNodes1;
-        disc    -> DiscNodes1;
-        ram     -> AllNodes1 -- DiscNodes1;
-        running -> RunningNodesThunk()
-=======
-            IsDiscNode = mnesia:system_info(use_dir),
-            Tables = mnesia:system_info(tables),
-            {Table, _} = case table_definitions(case IsDiscNode of
-                                                    true  -> disc;
-                                                    false -> ram
-                                                end) of [T|_] -> T end,
-            case lists:member(Table, Tables) of
-                true ->
-                    AllNodes =
-                        ordsets:from_list(mnesia:system_info(db_nodes)),
-                    DiscCopies = ordsets:from_list(
-                                   mnesia:table_info(schema, disc_copies)),
-                    DiscNodes =
-                        case IsDiscNode of
-                            true  -> ordsets:add_element(node(), DiscCopies);
-                            false -> DiscCopies
-                        end,
-                    RunningNodes = mnesia:system_info(running_db_nodes),
-                    {ok, {AllNodes, DiscNodes, RunningNodes}};
-                false ->
-                    {error, tables_not_present}
-            end
-    end.
-
-cluster_status(WhichNodes, ForceMnesia) ->
-    Nodes = case mnesia_nodes() of
-                {ok, {AllNodes, DiscNodes, RunningNodes}} ->
-                    {ok, {AllNodes, DiscNodes, RunningNodes}};
-                {error, _Reason} when not ForceMnesia ->
-                    {AllNodes, DiscNodes, RunningNodes} =
-                        rabbit_node_monitor:read_cluster_status(),
-                    %% The cluster status file records the status when the node
-                    %% is online, but we know for sure that the node is offline
-                    %% now, so we can remove it from the list of running nodes.
-                    {ok, {AllNodes, DiscNodes,
-                          ordsets:del_element(node(), RunningNodes)}};
-                Err = {error, _} ->
-                    Err
-            end,
-    case Nodes of
-        {ok, {AllNodes1, DiscNodes1, RunningNodes1}} ->
-            {ok, case WhichNodes of
-                     status  -> {AllNodes1, DiscNodes1, RunningNodes1};
-                     all     -> AllNodes1;
-                     disc    -> DiscNodes1;
-                     running -> RunningNodes1
-                 end};
-        Err1 = {error, _} ->
-            Err1
->>>>>>> 6ba23fbc
-    end.
-
-cluster_status_from_mnesia() ->
-    case mnesia_nodes() of
-        {ok, {AllNodes, DiscNodes}} -> {ok, {AllNodes, DiscNodes,
-                                             running_nodes(AllNodes)}};
-        {error, _} = Err            -> Err
     end.
 
 node_info() ->
@@ -748,19 +673,10 @@
     end.
 
 leave_cluster() ->
-<<<<<<< HEAD
-    case nodes_excl_me(cluster_nodes(all)) of
-        []       -> ok;
-        AllNodes -> case lists:any(fun leave_cluster/1, AllNodes) of
-                        true  -> ok;
-                        false -> e(no_running_cluster_nodes)
-                    end
-=======
-    AllNodes = all_clustered_nodes() -- [node()],
+    AllNodes = cluster_nodes(all) -- [node()],
     case not is_clustered() orelse lists:any(fun leave_cluster/1, AllNodes) of
         true  -> ok;
         false -> e(no_running_cluster_nodes)
->>>>>>> 6ba23fbc
     end.
 
 leave_cluster(Node) ->
@@ -801,20 +717,8 @@
             Nodes
     end.
 
-<<<<<<< HEAD
-%% We're not using `mnesia:system_info(running_db_nodes)' directly
-%% because if the node is a RAM node it won't know about other nodes
 %% when mnesia is stopped
-running_nodes(Nodes) ->
-    {Replies, _BadNodes} = rpc:multicall(Nodes,
-                                         rabbit_mnesia, is_running_remote, []),
-    [Node || {Running, Node} <- Replies, Running].
-
 is_running_remote() -> {mnesia:system_info(is_running) =:= yes, node()}.
-=======
-is_running_remote() ->
-    {mnesia:system_info(is_running) =:= yes, node()}.
->>>>>>> 6ba23fbc
 
 check_consistency(OTP, Rabbit) ->
     rabbit_misc:sequence_error(
