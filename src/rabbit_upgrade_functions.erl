%% The contents of this file are subject to the Mozilla Public License
%% Version 1.1 (the "License"); you may not use this file except in
%% compliance with the License. You may obtain a copy of the License
%% at http://www.mozilla.org/MPL/
%%
%% Software distributed under the License is distributed on an "AS IS"
%% basis, WITHOUT WARRANTY OF ANY KIND, either express or implied. See
%% the License for the specific language governing rights and
%% limitations under the License.
%%
%% The Original Code is RabbitMQ.
%%
%% The Initial Developer of the Original Code is GoPivotal, Inc.
%% Copyright (c) 2007-2013 GoPivotal, Inc.  All rights reserved.
%%

-module(rabbit_upgrade_functions).

%% If you are tempted to add include("rabbit.hrl"). here, don't. Using record
%% defs here leads to pain later.

-compile([export_all]).

-rabbit_upgrade({remove_user_scope,     mnesia, []}).
-rabbit_upgrade({hash_passwords,        mnesia, []}).
-rabbit_upgrade({add_ip_to_listener,    mnesia, []}).
-rabbit_upgrade({internal_exchanges,    mnesia, []}).
-rabbit_upgrade({user_to_internal_user, mnesia, [hash_passwords]}).
-rabbit_upgrade({topic_trie,            mnesia, []}).
-rabbit_upgrade({semi_durable_route,    mnesia, []}).
-rabbit_upgrade({exchange_event_serial, mnesia, []}).
-rabbit_upgrade({trace_exchanges,       mnesia, [internal_exchanges]}).
-rabbit_upgrade({user_admin_to_tags,    mnesia, [user_to_internal_user]}).
-rabbit_upgrade({ha_mirrors,            mnesia, []}).
-rabbit_upgrade({gm,                    mnesia, []}).
-rabbit_upgrade({exchange_scratch,      mnesia, [trace_exchanges]}).
-rabbit_upgrade({mirrored_supervisor,   mnesia, []}).
-rabbit_upgrade({topic_trie_node,       mnesia, []}).
-rabbit_upgrade({runtime_parameters,    mnesia, []}).
-rabbit_upgrade({exchange_scratches,    mnesia, [exchange_scratch]}).
-rabbit_upgrade({policy,                mnesia,
                 [exchange_scratches, ha_mirrors]}).
-rabbit_upgrade({sync_slave_pids,       mnesia, [policy]}).
-rabbit_upgrade({no_mirror_nodes,       mnesia, [sync_slave_pids]}).
-rabbit_upgrade({gm_pids,               mnesia, [no_mirror_nodes]}).
-rabbit_upgrade({exchange_decorators,   mnesia, [policy]}).
<<<<<<< HEAD
-rabbit_upgrade({policy_apply_to,       mnesia, [runtime_parameters]}).
=======
-rabbit_upgrade({queue_decorators,      mnesia, [gm_pids]}).
>>>>>>> 2b1e42c6

%% -------------------------------------------------------------------

-ifdef(use_specs).

-spec(remove_user_scope/0     :: () -> 'ok').
-spec(hash_passwords/0        :: () -> 'ok').
-spec(add_ip_to_listener/0    :: () -> 'ok').
-spec(internal_exchanges/0    :: () -> 'ok').
-spec(user_to_internal_user/0 :: () -> 'ok').
-spec(topic_trie/0            :: () -> 'ok').
-spec(semi_durable_route/0    :: () -> 'ok').
-spec(exchange_event_serial/0 :: () -> 'ok').
-spec(trace_exchanges/0       :: () -> 'ok').
-spec(user_admin_to_tags/0    :: () -> 'ok').
-spec(ha_mirrors/0            :: () -> 'ok').
-spec(gm/0                    :: () -> 'ok').
-spec(exchange_scratch/0      :: () -> 'ok').
-spec(mirrored_supervisor/0   :: () -> 'ok').
-spec(topic_trie_node/0       :: () -> 'ok').
-spec(runtime_parameters/0    :: () -> 'ok').
-spec(policy/0                :: () -> 'ok').
-spec(sync_slave_pids/0       :: () -> 'ok').
-spec(no_mirror_nodes/0       :: () -> 'ok').
-spec(gm_pids/0               :: () -> 'ok').
-spec(exchange_decorators/0   :: () -> 'ok').
<<<<<<< HEAD
-spec(policy_apply_to/0       :: () -> 'ok').
=======
-spec(queue_decorators/0      :: () -> 'ok').
>>>>>>> 2b1e42c6

-endif.

%%--------------------------------------------------------------------

%% It's a bad idea to use records or record_info here, even for the
%% destination form. Because in the future, the destination form of
%% your current transform may not match the record any more, and it
%% would be messy to have to go back and fix old transforms at that
%% point.

remove_user_scope() ->
    transform(
      rabbit_user_permission,
      fun ({user_permission, UV, {permission, _Scope, Conf, Write, Read}}) ->
              {user_permission, UV, {permission, Conf, Write, Read}}
      end,
      [user_vhost, permission]).

hash_passwords() ->
    transform(
      rabbit_user,
      fun ({user, Username, Password, IsAdmin}) ->
              Hash = rabbit_auth_backend_internal:hash_password(Password),
              {user, Username, Hash, IsAdmin}
      end,
      [username, password_hash, is_admin]).

add_ip_to_listener() ->
    transform(
      rabbit_listener,
      fun ({listener, Node, Protocol, Host, Port}) ->
              {listener, Node, Protocol, Host, {0,0,0,0}, Port}
      end,
      [node, protocol, host, ip_address, port]).

internal_exchanges() ->
    Tables = [rabbit_exchange, rabbit_durable_exchange],
    AddInternalFun =
        fun ({exchange, Name, Type, Durable, AutoDelete, Args}) ->
                {exchange, Name, Type, Durable, AutoDelete, false, Args}
        end,
    [ ok = transform(T,
                     AddInternalFun,
                     [name, type, durable, auto_delete, internal, arguments])
      || T <- Tables ],
    ok.

user_to_internal_user() ->
    transform(
      rabbit_user,
      fun({user, Username, PasswordHash, IsAdmin}) ->
              {internal_user, Username, PasswordHash, IsAdmin}
      end,
      [username, password_hash, is_admin], internal_user).

topic_trie() ->
    create(rabbit_topic_trie_edge, [{record_name, topic_trie_edge},
                                    {attributes, [trie_edge, node_id]},
                                    {type, ordered_set}]),
    create(rabbit_topic_trie_binding, [{record_name, topic_trie_binding},
                                       {attributes, [trie_binding, value]},
                                       {type, ordered_set}]).

semi_durable_route() ->
    create(rabbit_semi_durable_route, [{record_name, route},
                                       {attributes, [binding, value]}]).

exchange_event_serial() ->
    create(rabbit_exchange_serial, [{record_name, exchange_serial},
                                    {attributes, [name, next]}]).

trace_exchanges() ->
    [declare_exchange(
       rabbit_misc:r(VHost, exchange, <<"amq.rabbitmq.trace">>), topic) ||
        VHost <- rabbit_vhost:list()],
    ok.

user_admin_to_tags() ->
    transform(
      rabbit_user,
      fun({internal_user, Username, PasswordHash, true}) ->
              {internal_user, Username, PasswordHash, [administrator]};
         ({internal_user, Username, PasswordHash, false}) ->
              {internal_user, Username, PasswordHash, [management]}
      end,
      [username, password_hash, tags], internal_user).

ha_mirrors() ->
    Tables = [rabbit_queue, rabbit_durable_queue],
    AddMirrorPidsFun =
        fun ({amqqueue, Name, Durable, AutoDelete, Owner, Arguments, Pid}) ->
                {amqqueue, Name, Durable, AutoDelete, Owner, Arguments, Pid,
                 [], undefined}
        end,
    [ ok = transform(T,
                     AddMirrorPidsFun,
                     [name, durable, auto_delete, exclusive_owner, arguments,
                      pid, slave_pids, mirror_nodes])
      || T <- Tables ],
    ok.

gm() ->
    create(gm_group, [{record_name, gm_group},
                      {attributes, [name, version, members]}]).

exchange_scratch() ->
    ok = exchange_scratch(rabbit_exchange),
    ok = exchange_scratch(rabbit_durable_exchange).

exchange_scratch(Table) ->
    transform(
      Table,
      fun ({exchange, Name, Type, Dur, AutoDel, Int, Args}) ->
              {exchange, Name, Type, Dur, AutoDel, Int, Args, undefined}
      end,
      [name, type, durable, auto_delete, internal, arguments, scratch]).

mirrored_supervisor() ->
    create(mirrored_sup_childspec,
           [{record_name, mirrored_sup_childspec},
            {attributes, [key, mirroring_pid, childspec]}]).

topic_trie_node() ->
    create(rabbit_topic_trie_node,
           [{record_name, topic_trie_node},
            {attributes, [trie_node, edge_count, binding_count]},
            {type, ordered_set}]).

runtime_parameters() ->
    create(rabbit_runtime_parameters,
           [{record_name, runtime_parameters},
            {attributes, [key, value]},
            {disc_copies, [node()]}]).

exchange_scratches() ->
    ok = exchange_scratches(rabbit_exchange),
    ok = exchange_scratches(rabbit_durable_exchange).

exchange_scratches(Table) ->
    transform(
      Table,
      fun ({exchange, Name, Type = <<"x-federation">>, Dur, AutoDel, Int, Args,
            Scratch}) ->
              Scratches = orddict:store(federation, Scratch, orddict:new()),
              {exchange, Name, Type, Dur, AutoDel, Int, Args, Scratches};
          %% We assert here that nothing else uses the scratch mechanism ATM
          ({exchange, Name, Type, Dur, AutoDel, Int, Args, undefined}) ->
              {exchange, Name, Type, Dur, AutoDel, Int, Args, undefined}
      end,
      [name, type, durable, auto_delete, internal, arguments, scratches]).

policy() ->
    ok = exchange_policy(rabbit_exchange),
    ok = exchange_policy(rabbit_durable_exchange),
    ok = queue_policy(rabbit_queue),
    ok = queue_policy(rabbit_durable_queue).

exchange_policy(Table) ->
    transform(
      Table,
      fun ({exchange, Name, Type, Dur, AutoDel, Int, Args, Scratches}) ->
              {exchange, Name, Type, Dur, AutoDel, Int, Args, Scratches,
               undefined}
      end,
      [name, type, durable, auto_delete, internal, arguments, scratches,
       policy]).

queue_policy(Table) ->
    transform(
      Table,
      fun ({amqqueue, Name, Dur, AutoDel, Excl, Args, Pid, SPids, MNodes}) ->
              {amqqueue, Name, Dur, AutoDel, Excl, Args, Pid, SPids, MNodes,
               undefined}
      end,
      [name, durable, auto_delete, exclusive_owner, arguments, pid,
       slave_pids, mirror_nodes, policy]).

sync_slave_pids() ->
    Tables = [rabbit_queue, rabbit_durable_queue],
    AddSyncSlavesFun =
        fun ({amqqueue, N, D, AD, Excl, Args, Pid, SPids, MNodes, Pol}) ->
                {amqqueue, N, D, AD, Excl, Args, Pid, SPids, [], MNodes, Pol}
        end,
    [ok = transform(T, AddSyncSlavesFun,
                    [name, durable, auto_delete, exclusive_owner, arguments,
                     pid, slave_pids, sync_slave_pids, mirror_nodes, policy])
     || T <- Tables],
    ok.

no_mirror_nodes() ->
    Tables = [rabbit_queue, rabbit_durable_queue],
    RemoveMirrorNodesFun =
        fun ({amqqueue, N, D, AD, O, A, Pid, SPids, SSPids, _MNodes, Pol}) ->
                {amqqueue, N, D, AD, O, A, Pid, SPids, SSPids, Pol}
        end,
    [ok = transform(T, RemoveMirrorNodesFun,
                    [name, durable, auto_delete, exclusive_owner, arguments,
                     pid, slave_pids, sync_slave_pids, policy])
     || T <- Tables],
    ok.

gm_pids() ->
    Tables = [rabbit_queue, rabbit_durable_queue],
    AddGMPidsFun =
        fun ({amqqueue, N, D, AD, O, A, Pid, SPids, SSPids, Pol}) ->
                {amqqueue, N, D, AD, O, A, Pid, SPids, SSPids, Pol, []}
        end,
    [ok = transform(T, AddGMPidsFun,
                    [name, durable, auto_delete, exclusive_owner, arguments,
                     pid, slave_pids, sync_slave_pids, policy, gm_pids])
     || T <- Tables],
    ok.

exchange_decorators() ->
    ok = exchange_decorators(rabbit_exchange),
    ok = exchange_decorators(rabbit_durable_exchange).

exchange_decorators(Table) ->
    transform(
      Table,
      fun ({exchange, Name, Type, Dur, AutoDel, Int, Args, Scratches,
            Policy}) ->
              {exchange, Name, Type, Dur, AutoDel, Int, Args, Scratches, Policy,
                {[], []}}
      end,
      [name, type, durable, auto_delete, internal, arguments, scratches, policy,
       decorators]).

<<<<<<< HEAD
policy_apply_to() ->
    transform(
      rabbit_runtime_parameters,
      fun ({runtime_parameters, Key = {_VHost, <<"policy">>, _Name}, Value}) ->
              ApplyTo = apply_to(proplists:get_value(<<"definition">>, Value)),
              {runtime_parameters, Key, [{<<"apply-to">>, ApplyTo} | Value]};
          ({runtime_parameters, Key, Value}) ->
              {runtime_parameters, Key, Value}
      end,
      [key, value]),
    rabbit_policy:invalidate(),
    ok.

apply_to(Def) ->
    case [proplists:get_value(K, Def) ||
             K <- [<<"federation-upstream-set">>, <<"ha-mode">>]] of
        [undefined, undefined] -> <<"all">>;
        [_,         undefined] -> <<"exchanges">>;
        [undefined, _]         -> <<"queues">>;
        [_,         _]         -> <<"all">>
    end.
=======
queue_decorators() ->
    ok = queue_decorators(rabbit_queue),
    ok = queue_decorators(rabbit_durable_queue).

queue_decorators(Table) ->
    transform(
      Table,
      fun ({amqqueue, Name, Durable, AutoDelete, ExclusiveOwner, Arguments,
            Pid, SlavePids, SyncSlavePids, Policy, GmPids}) ->
              {amqqueue, Name, Durable, AutoDelete, ExclusiveOwner, Arguments,
               Pid, SlavePids, SyncSlavePids, Policy, GmPids, []}
      end,
      [name, durable, auto_delete, exclusive_owner, arguments, pid, slave_pids,
       sync_slave_pids, policy, gm_pids, decorators]).
>>>>>>> 2b1e42c6

%%--------------------------------------------------------------------

transform(TableName, Fun, FieldList) ->
    rabbit_table:wait([TableName]),
    {atomic, ok} = mnesia:transform_table(TableName, Fun, FieldList),
    ok.

transform(TableName, Fun, FieldList, NewRecordName) ->
    rabbit_table:wait([TableName]),
    {atomic, ok} = mnesia:transform_table(TableName, Fun, FieldList,
                                          NewRecordName),
    ok.

create(Tab, TabDef) ->
    {atomic, ok} = mnesia:create_table(Tab, TabDef),
    ok.

%% Dumb replacement for rabbit_exchange:declare that does not require
%% the exchange type registry or worker pool to be running by dint of
%% not validating anything and assuming the exchange type does not
%% require serialisation.
%% NB: this assumes the pre-exchange-scratch-space format
declare_exchange(XName, Type) ->
    X = {exchange, XName, Type, true, false, false, []},
    ok = mnesia:dirty_write(rabbit_durable_exchange, X).<|MERGE_RESOLUTION|>--- conflicted
+++ resolved
@@ -44,11 +44,8 @@
 -rabbit_upgrade({no_mirror_nodes,       mnesia, [sync_slave_pids]}).
 -rabbit_upgrade({gm_pids,               mnesia, [no_mirror_nodes]}).
 -rabbit_upgrade({exchange_decorators,   mnesia, [policy]}).
-<<<<<<< HEAD
 -rabbit_upgrade({policy_apply_to,       mnesia, [runtime_parameters]}).
-=======
 -rabbit_upgrade({queue_decorators,      mnesia, [gm_pids]}).
->>>>>>> 2b1e42c6
 
 %% -------------------------------------------------------------------
 
@@ -75,11 +72,8 @@
 -spec(no_mirror_nodes/0       :: () -> 'ok').
 -spec(gm_pids/0               :: () -> 'ok').
 -spec(exchange_decorators/0   :: () -> 'ok').
-<<<<<<< HEAD
 -spec(policy_apply_to/0       :: () -> 'ok').
-=======
 -spec(queue_decorators/0      :: () -> 'ok').
->>>>>>> 2b1e42c6
 
 -endif.
 
@@ -309,7 +303,6 @@
       [name, type, durable, auto_delete, internal, arguments, scratches, policy,
        decorators]).
 
-<<<<<<< HEAD
 policy_apply_to() ->
     transform(
       rabbit_runtime_parameters,
@@ -331,7 +324,7 @@
         [undefined, _]         -> <<"queues">>;
         [_,         _]         -> <<"all">>
     end.
-=======
+
 queue_decorators() ->
     ok = queue_decorators(rabbit_queue),
     ok = queue_decorators(rabbit_durable_queue).
@@ -346,7 +339,6 @@
       end,
       [name, durable, auto_delete, exclusive_owner, arguments, pid, slave_pids,
        sync_slave_pids, policy, gm_pids, decorators]).
->>>>>>> 2b1e42c6
 
 %%--------------------------------------------------------------------
 
