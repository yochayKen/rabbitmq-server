%% The contents of this file are subject to the Mozilla Public License
%% Version 1.1 (the "License"); you may not use this file except in
%% compliance with the License. You may obtain a copy of the License
%% at http://www.mozilla.org/MPL/
%%
%% Software distributed under the License is distributed on an "AS IS"
%% basis, WITHOUT WARRANTY OF ANY KIND, either express or implied. See
%% the License for the specific language governing rights and
%% limitations under the License.
%%
%% The Original Code is RabbitMQ.
%%
%% The Initial Developer of the Original Code is VMware, Inc.
%% Copyright (c) 2007-2013 VMware, Inc.  All rights reserved.
%%

-module(rabbit_client_sup).

-behaviour(supervisor2).

-export([start_link/1, start_link/2, start_link_worker/2]).

-export([init/1]).

-include("rabbit.hrl").

%%----------------------------------------------------------------------------

-ifdef(use_specs).

-spec(start_link/1 :: (rabbit_types:mfargs()) ->
                           rabbit_types:ok_pid_or_error()).
-spec(start_link/2 :: ({'local', atom()}, rabbit_types:mfargs()) ->
                           rabbit_types:ok_pid_or_error()).
-spec(start_link_worker/2 :: ({'local', atom()}, rabbit_types:mfargs()) ->
                                  rabbit_types:ok_pid_or_error()).

-endif.

%%----------------------------------------------------------------------------

start_link(Callback) ->
    supervisor2:start_link(?MODULE, Callback).

start_link(SupName, Callback) ->
    supervisor2:start_link(SupName, ?MODULE, Callback).

start_link_worker(SupName, Callback) ->
    supervisor2:start_link(SupName, ?MODULE, {Callback, worker}).

init({M,F,A}) ->
<<<<<<< HEAD
    {ok, {{simple_one_for_one, 0, 1},
          [{client, {M,F,A}, temporary, infinity, supervisor, [M]}]}}.
=======
    {ok, {{simple_one_for_one_terminate, 0, 1},
          [{client, {M,F,A}, temporary, infinity, supervisor, [M]}]}};
init({{M,F,A}, worker}) ->
    {ok, {{simple_one_for_one_terminate, 0, 1},
          [{client, {M,F,A}, temporary, ?MAX_WAIT, worker, [M]}]}}.
>>>>>>> 7d3c5b32
<|MERGE_RESOLUTION|>--- conflicted
+++ resolved
@@ -49,13 +49,8 @@
     supervisor2:start_link(SupName, ?MODULE, {Callback, worker}).
 
 init({M,F,A}) ->
-<<<<<<< HEAD
     {ok, {{simple_one_for_one, 0, 1},
-          [{client, {M,F,A}, temporary, infinity, supervisor, [M]}]}}.
-=======
-    {ok, {{simple_one_for_one_terminate, 0, 1},
           [{client, {M,F,A}, temporary, infinity, supervisor, [M]}]}};
 init({{M,F,A}, worker}) ->
-    {ok, {{simple_one_for_one_terminate, 0, 1},
+    {ok, {{simple_one_for_one, 0, 1},
           [{client, {M,F,A}, temporary, ?MAX_WAIT, worker, [M]}]}}.
->>>>>>> 7d3c5b32
