--- conflicted
+++ resolved
@@ -322,16 +322,9 @@
 
 handle_cast({confirm, MsgSeqNos, From}, State) ->
     State1 = #ch{confirmed = C} = confirm(MsgSeqNos, From, State),
-<<<<<<< HEAD
     Timeout = case C of [] -> hibernate; _ -> 0 end,
     %% NB: don't call noreply/1 since we don't want to send confirms.
     {noreply, ensure_stats_timer(State1), Timeout}.
-=======
-    noreply([send_confirms], State1, case C of [] -> hibernate; _ -> 0 end);
-handle_cast({confirm_all, MsgSeqNo, _From}, State) ->
-    State1 = #ch{confirmed = C} = confirm_all(MsgSeqNo, State),
-    noreply([send_confirms], State1, case C of [] -> hibernate; _ -> 0 end).
->>>>>>> 18045c8b
 
 handle_info({bump_credit, Msg}, State) ->
     credit_flow:handle_bump_msg(Msg),
