%% The contents of this file are subject to the Mozilla Public License
%% Version 1.1 (the "License"); you may not use this file except in
%% compliance with the License. You may obtain a copy of the License
%% at http://www.mozilla.org/MPL/
%%
%% Software distributed under the License is distributed on an "AS IS"
%% basis, WITHOUT WARRANTY OF ANY KIND, either express or implied. See
%% the License for the specific language governing rights and
%% limitations under the License.
%%
%% The Original Code is RabbitMQ.
%%
%% The Initial Developer of the Original Code is VMware, Inc.
%% Copyright (c) 2007-2011 VMware, Inc.  All rights reserved.
%%

-module(rabbit_channel).
-include("rabbit_framing.hrl").
-include("rabbit.hrl").

-behaviour(gen_server2).

-export([start_link/7, do/2, do/3, flush/1, shutdown/1]).
-export([send_command/2, deliver/4, flushed/2, confirm/2]).
-export([list/0, info_keys/0, info/1, info/2, info_all/0, info_all/1]).
-export([emit_stats/1]).

-export([init/1, terminate/2, code_change/3, handle_call/3, handle_cast/2,
         handle_info/2, handle_pre_hibernate/1, prioritise_call/3,
         prioritise_cast/2]).

-record(ch, {state, channel, reader_pid, writer_pid, limiter_pid,
             start_limiter_fun, transaction_id, tx_participants, next_tag,
             uncommitted_ack_q, unacked_message_q,
             user, virtual_host, most_recently_declared_queue,
             consumer_mapping, blocking, queue_collector_pid, stats_timer,
             confirm_enabled, publish_seqno, unconfirmed, confirmed}).

-define(MAX_PERMISSION_CACHE_SIZE, 12).

-define(STATISTICS_KEYS,
        [pid,
         transactional,
         confirm,
         consumer_count,
         messages_unacknowledged,
         messages_unconfirmed,
         acks_uncommitted,
         prefetch_count,
         client_flow_blocked]).

-define(CREATION_EVENT_KEYS,
        [pid,
         connection,
         number,
         user,
         vhost]).

-define(INFO_KEYS, ?CREATION_EVENT_KEYS ++ ?STATISTICS_KEYS -- [pid]).

%%----------------------------------------------------------------------------

-ifdef(use_specs).

-export_type([channel_number/0]).

-type(channel_number() :: non_neg_integer()).

-spec(start_link/7 ::
      (channel_number(), pid(), pid(), rabbit_types:user(),
       rabbit_types:vhost(), pid(),
       fun ((non_neg_integer()) -> rabbit_types:ok(pid()))) ->
                           rabbit_types:ok_pid_or_error()).
-spec(do/2 :: (pid(), rabbit_framing:amqp_method_record()) -> 'ok').
-spec(do/3 :: (pid(), rabbit_framing:amqp_method_record(),
               rabbit_types:maybe(rabbit_types:content())) -> 'ok').
-spec(flush/1 :: (pid()) -> 'ok').
-spec(shutdown/1 :: (pid()) -> 'ok').
-spec(send_command/2 :: (pid(), rabbit_framing:amqp_method_record()) -> 'ok').
-spec(deliver/4 ::
        (pid(), rabbit_types:ctag(), boolean(), rabbit_amqqueue:qmsg())
        -> 'ok').
-spec(flushed/2 :: (pid(), pid()) -> 'ok').
-spec(confirm/2 ::(pid(), [non_neg_integer()]) -> 'ok').
-spec(list/0 :: () -> [pid()]).
-spec(info_keys/0 :: () -> rabbit_types:info_keys()).
-spec(info/1 :: (pid()) -> rabbit_types:infos()).
-spec(info/2 :: (pid(), rabbit_types:info_keys()) -> rabbit_types:infos()).
-spec(info_all/0 :: () -> [rabbit_types:infos()]).
-spec(info_all/1 :: (rabbit_types:info_keys()) -> [rabbit_types:infos()]).
-spec(emit_stats/1 :: (pid()) -> 'ok').

-endif.

%%----------------------------------------------------------------------------

start_link(Channel, ReaderPid, WriterPid, User, VHost, CollectorPid,
           StartLimiterFun) ->
    gen_server2:start_link(?MODULE, [Channel, ReaderPid, WriterPid, User,
                                     VHost, CollectorPid, StartLimiterFun], []).

do(Pid, Method) ->
    do(Pid, Method, none).

do(Pid, Method, Content) ->
    gen_server2:cast(Pid, {method, Method, Content}).

flush(Pid) ->
    gen_server2:call(Pid, flush).

shutdown(Pid) ->
    gen_server2:cast(Pid, terminate).

send_command(Pid, Msg) ->
    gen_server2:cast(Pid,  {command, Msg}).

deliver(Pid, ConsumerTag, AckRequired, Msg) ->
    gen_server2:cast(Pid, {deliver, ConsumerTag, AckRequired, Msg}).

flushed(Pid, QPid) ->
    gen_server2:cast(Pid, {flushed, QPid}).

confirm(Pid, MsgSeqNos) ->
    gen_server2:cast(Pid, {confirm, MsgSeqNos, self()}).

list() ->
    pg_local:get_members(rabbit_channels).

info_keys() -> ?INFO_KEYS.

info(Pid) ->
    gen_server2:call(Pid, info, infinity).

info(Pid, Items) ->
    case gen_server2:call(Pid, {info, Items}, infinity) of
        {ok, Res}      -> Res;
        {error, Error} -> throw(Error)
    end.

info_all() ->
    rabbit_misc:filter_exit_map(fun (C) -> info(C) end, list()).

info_all(Items) ->
    rabbit_misc:filter_exit_map(fun (C) -> info(C, Items) end, list()).

emit_stats(Pid) ->
    gen_server2:cast(Pid, emit_stats).

%%---------------------------------------------------------------------------

init([Channel, ReaderPid, WriterPid, User, VHost, CollectorPid,
      StartLimiterFun]) ->
    process_flag(trap_exit, true),
    ok = pg_local:join(rabbit_channels, self()),
    StatsTimer = rabbit_event:init_stats_timer(),
    State = #ch{state                   = starting,
                channel                 = Channel,
                reader_pid              = ReaderPid,
                writer_pid              = WriterPid,
                limiter_pid             = undefined,
                start_limiter_fun       = StartLimiterFun,
                transaction_id          = none,
                tx_participants         = sets:new(),
                next_tag                = 1,
                uncommitted_ack_q       = queue:new(),
                unacked_message_q       = queue:new(),
                user                    = User,
                virtual_host            = VHost,
                most_recently_declared_queue = <<>>,
                consumer_mapping        = dict:new(),
                blocking                = dict:new(),
                queue_collector_pid     = CollectorPid,
                stats_timer             = StatsTimer,
                confirm_enabled         = false,
                publish_seqno           = 1,
                unconfirmed             = gb_trees:empty(),
                confirmed               = []},
    rabbit_event:notify(channel_created, infos(?CREATION_EVENT_KEYS, State)),
    rabbit_event:if_enabled(StatsTimer,
                            fun() -> internal_emit_stats(State) end),
    {ok, State, hibernate,
     {backoff, ?HIBERNATE_AFTER_MIN, ?HIBERNATE_AFTER_MIN, ?DESIRED_HIBERNATE}}.

prioritise_call(Msg, _From, _State) ->
    case Msg of
        info           -> 9;
        {info, _Items} -> 9;
        _              -> 0
    end.

prioritise_cast(Msg, _State) ->
    case Msg of
        emit_stats                   -> 7;
        {confirm, _MsgSeqNos, _QPid} -> 5;
        _                            -> 0
    end.

handle_call(flush, _From, State) ->
    reply(ok, State);

handle_call(info, _From, State) ->
    reply(infos(?INFO_KEYS, State), State);

handle_call({info, Items}, _From, State) ->
    try
        reply({ok, infos(Items, State)}, State)
    catch Error -> reply({error, Error}, State)
    end;

handle_call(_Request, _From, State) ->
    noreply(State).

handle_cast({method, Method, Content}, State) ->
    try handle_method(Method, Content, State) of
        {reply, Reply, NewState} ->
            ok = rabbit_writer:send_command(NewState#ch.writer_pid, Reply),
            noreply(NewState);
        {noreply, NewState} ->
            noreply(NewState);
        stop ->
            {stop, normal, State#ch{state = terminating}}
    catch
        exit:Reason = #amqp_error{} ->
            MethodName = rabbit_misc:method_record_type(Method),
            {stop, normal, terminating(Reason#amqp_error{method = MethodName},
                                       State)};
        exit:normal ->
            {stop, normal, State};
        _:Reason ->
            {stop, {Reason, erlang:get_stacktrace()}, State}
    end;

handle_cast({flushed, QPid}, State) ->
    {noreply, queue_blocked(QPid, State), hibernate};

handle_cast(terminate, State) ->
    {stop, normal, State};

handle_cast({command, Msg}, State = #ch{writer_pid = WriterPid}) ->
    ok = rabbit_writer:send_command(WriterPid, Msg),
    noreply(State);

handle_cast({deliver, ConsumerTag, AckRequired,
             Msg = {_QName, QPid, _MsgId, Redelivered,
                    #basic_message{exchange_name = ExchangeName,
                                   routing_key = RoutingKey,
                                   content = Content}}},
            State = #ch{writer_pid = WriterPid,
                        next_tag = DeliveryTag}) ->
    State1 = lock_message(AckRequired,
                          ack_record(DeliveryTag, ConsumerTag, Msg),
                          State),

    M = #'basic.deliver'{consumer_tag = ConsumerTag,
                         delivery_tag = DeliveryTag,
                         redelivered = Redelivered,
                         exchange = ExchangeName#resource.name,
                         routing_key = RoutingKey},
    rabbit_writer:send_command_and_notify(WriterPid, QPid, self(), M, Content),

    maybe_incr_stats([{QPid, 1}],
                     case AckRequired of
                         true  -> deliver;
                         false -> deliver_no_ack
                     end, State),
    noreply(State1#ch{next_tag = DeliveryTag + 1});

handle_cast(emit_stats, State = #ch{stats_timer = StatsTimer}) ->
    internal_emit_stats(State),
    noreply([ensure_stats_timer],
            State#ch{stats_timer = rabbit_event:reset_stats_timer(StatsTimer)});

handle_cast({confirm, MsgSeqNos, From}, State) ->
    State1 = #ch{confirmed = C} = confirm(MsgSeqNos, From, State),
    noreply([send_confirms], State1, case C of [] -> hibernate; _ -> 0 end).

handle_info(timeout, State) ->
    noreply(State);

handle_info({'DOWN', _MRef, process, QPid, Reason},
            State = #ch{unconfirmed = UC}) ->
    %% TODO: this does a complete scan and partial rebuild of the
    %% tree, which is quite efficient. To do better we'd need to
    %% maintain a secondary mapping, from QPids to MsgSeqNos.
    {MXs, UC1} = remove_queue_unconfirmed(
                   gb_trees:next(gb_trees:iterator(UC)), QPid,
                   {[], UC}, State),
    erase_queue_stats(QPid),
    State1 = case Reason of
                 normal -> record_confirms(MXs, State#ch{unconfirmed = UC1});
                 _      -> send_nacks(MXs, State#ch{unconfirmed = UC1})
             end,
    noreply(queue_blocked(QPid, State1)).

handle_pre_hibernate(State = #ch{stats_timer = StatsTimer}) ->
    ok = clear_permission_cache(),
    rabbit_event:if_enabled(StatsTimer,
                            fun () ->
                                    internal_emit_stats(
                                      State, [{idle_since, now()}])
                            end),
    StatsTimer1 = rabbit_event:stop_stats_timer(StatsTimer),
    {hibernate, State#ch{stats_timer = StatsTimer1}}.

terminate(_Reason, State = #ch{state = terminating}) ->
    terminate(State);

terminate(Reason, State) ->
    Res = rollback_and_notify(State),
    case Reason of
        normal            -> ok = Res;
        shutdown          -> ok = Res;
        {shutdown, _Term} -> ok = Res;
        _                 -> ok
    end,
    terminate(State).

code_change(_OldVsn, State, _Extra) ->
    {ok, State}.

%%---------------------------------------------------------------------------

reply(Reply, NewState) -> reply(Reply, [], NewState).

reply(Reply, Mask, NewState) -> reply(Reply, Mask, NewState, hibernate).

reply(Reply, Mask, NewState, Timeout) ->
    {reply, Reply, next_state(Mask, NewState), Timeout}.

noreply(NewState) -> noreply([], NewState).

noreply(Mask, NewState) -> noreply(Mask, NewState, hibernate).

noreply(Mask, NewState, Timeout) ->
    {noreply, next_state(Mask, NewState), Timeout}.

next_state(Mask, State) ->
    lists:foldl(fun (ensure_stats_timer, State1) -> ensure_stats_timer(State1);
                    (send_confirms,      State1) -> send_confirms(State1)
                end, State, [ensure_stats_timer, send_confirms] -- Mask).

ensure_stats_timer(State = #ch{stats_timer = StatsTimer}) ->
    ChPid = self(),
    State#ch{stats_timer = rabbit_event:ensure_stats_timer(
                             StatsTimer,
                             fun() -> emit_stats(ChPid) end)}.

return_ok(State, true, _Msg)  -> {noreply, State};
return_ok(State, false, Msg)  -> {reply, Msg, State}.

ok_msg(true, _Msg) -> undefined;
ok_msg(false, Msg) -> Msg.

terminating(Reason, State = #ch{channel = Channel, reader_pid = Reader}) ->
    ok = rollback_and_notify(State),
    Reader ! {channel_exit, Channel, Reason},
    State#ch{state = terminating}.

return_queue_declare_ok(#resource{name = ActualName},
                        NoWait, MessageCount, ConsumerCount, State) ->
    return_ok(State#ch{most_recently_declared_queue = ActualName}, NoWait,
              #'queue.declare_ok'{queue          = ActualName,
                                  message_count  = MessageCount,
                                  consumer_count = ConsumerCount}).

check_resource_access(User, Resource, Perm) ->
    V = {Resource, Perm},
    Cache = case get(permission_cache) of
                undefined -> [];
                Other     -> Other
            end,
    CacheTail =
        case lists:member(V, Cache) of
            true  -> lists:delete(V, Cache);
            false -> ok = rabbit_access_control:check_resource_access(
                            User, Resource, Perm),
                     lists:sublist(Cache, ?MAX_PERMISSION_CACHE_SIZE - 1)
        end,
    put(permission_cache, [V | CacheTail]),
    ok.

clear_permission_cache() ->
    erase(permission_cache),
    ok.

check_configure_permitted(Resource, #ch{user = User}) ->
    check_resource_access(User, Resource, configure).

check_write_permitted(Resource, #ch{user = User}) ->
    check_resource_access(User, Resource, write).

check_read_permitted(Resource, #ch{user = User}) ->
    check_resource_access(User, Resource, read).

check_user_id_header(#'P_basic'{user_id = undefined}, _) ->
    ok;
check_user_id_header(#'P_basic'{user_id = Username},
                     #ch{user = #user{username = Username}}) ->
    ok;
check_user_id_header(#'P_basic'{user_id = Claimed},
                     #ch{user = #user{username = Actual}}) ->
    rabbit_misc:protocol_error(
      precondition_failed, "user_id property set to '~s' but "
      "authenticated user was '~s'", [Claimed, Actual]).

check_internal_exchange(#exchange{name = Name, internal = true}) ->
    rabbit_misc:protocol_error(access_refused,
                               "cannot publish to internal ~s",
                               [rabbit_misc:rs(Name)]);
check_internal_exchange(_) ->
    ok.

expand_queue_name_shortcut(<<>>, #ch{most_recently_declared_queue = <<>>}) ->
    rabbit_misc:protocol_error(
      not_found, "no previously declared queue", []);
expand_queue_name_shortcut(<<>>, #ch{virtual_host = VHostPath,
                                     most_recently_declared_queue = MRDQ}) ->
    rabbit_misc:r(VHostPath, queue, MRDQ);
expand_queue_name_shortcut(QueueNameBin, #ch{virtual_host = VHostPath}) ->
    rabbit_misc:r(VHostPath, queue, QueueNameBin).

expand_routing_key_shortcut(<<>>, <<>>,
                            #ch{most_recently_declared_queue = <<>>}) ->
    rabbit_misc:protocol_error(
      not_found, "no previously declared queue", []);
expand_routing_key_shortcut(<<>>, <<>>,
                            #ch{most_recently_declared_queue = MRDQ}) ->
    MRDQ;
expand_routing_key_shortcut(_QueueNameBin, RoutingKey, _State) ->
    RoutingKey.

expand_binding(queue, DestinationNameBin, RoutingKey, State) ->
    {expand_queue_name_shortcut(DestinationNameBin, State),
     expand_routing_key_shortcut(DestinationNameBin, RoutingKey, State)};
expand_binding(exchange, DestinationNameBin, RoutingKey, State) ->
    {rabbit_misc:r(State#ch.virtual_host, exchange, DestinationNameBin),
     RoutingKey}.

check_not_default_exchange(#resource{kind = exchange, name = <<"">>}) ->
    rabbit_misc:protocol_error(
      access_refused, "operation not permitted on the default exchange", []);
check_not_default_exchange(_) ->
    ok.

%% check that an exchange/queue name does not contain the reserved
%% "amq."  prefix.
%%
%% One, quite reasonable, interpretation of the spec, taken by the
%% QPid M1 Java client, is that the exclusion of "amq." prefixed names
%% only applies on actual creation, and not in the cases where the
%% entity already exists. This is how we use this function in the code
%% below. However, AMQP JIRA 123 changes that in 0-10, and possibly
%% 0-9SP1, making it illegal to attempt to declare an exchange/queue
%% with an amq.* name when passive=false. So this will need
%% revisiting.
%%
%% TODO: enforce other constraints on name. See AMQP JIRA 69.
check_name(Kind, NameBin = <<"amq.", _/binary>>) ->
    rabbit_misc:protocol_error(
      access_refused,
      "~s name '~s' contains reserved prefix 'amq.*'",[Kind, NameBin]);
check_name(_Kind, NameBin) ->
    NameBin.

queue_blocked(QPid, State = #ch{blocking = Blocking}) ->
    case dict:find(QPid, Blocking) of
        error      -> State;
        {ok, MRef} -> true = erlang:demonitor(MRef),
                      Blocking1 = dict:erase(QPid, Blocking),
                      ok = case dict:size(Blocking1) of
                               0 -> rabbit_writer:send_command(
                                      State#ch.writer_pid,
                                      #'channel.flow_ok'{active = false});
                               _ -> ok
                           end,
                      State#ch{blocking = Blocking1}
    end.

remove_queue_unconfirmed(none, _QPid, Acc, _State) ->
    Acc;
remove_queue_unconfirmed({MsgSeqNo, XQ, Next}, QPid, Acc, State) ->
    remove_queue_unconfirmed(gb_trees:next(Next), QPid,
                             remove_qmsg(MsgSeqNo, QPid, XQ, Acc, State),
                             State).

record_confirm(undefined, _, State) ->
    State;
record_confirm(MsgSeqNo, XName, State) ->
    record_confirms([{MsgSeqNo, XName}], State).

record_confirms([], State) ->
    State;
record_confirms(MXs, State = #ch{confirmed = C}) ->
    State#ch{confirmed = [MXs | C]}.

confirm([], _QPid, State) ->
    State;
confirm(MsgSeqNos, QPid, State = #ch{unconfirmed = UC}) ->
    {MXs, UC1} =
        lists:foldl(
          fun(MsgSeqNo, {_DMs, UC0} = Acc) ->
                  case gb_trees:lookup(MsgSeqNo, UC0) of
                      none        -> Acc;
                      {value, XQ} -> remove_qmsg(MsgSeqNo, QPid, XQ, Acc, State)
                  end
          end, {[], UC}, MsgSeqNos),
    record_confirms(MXs, State#ch{unconfirmed = UC1}).

remove_qmsg(MsgSeqNo, QPid, {XName, Qs}, {MXs, UC}, State) ->
    Qs1 = sets:del_element(QPid, Qs),
    %% these confirms will be emitted even when a queue dies, but that
    %% should be fine, since the queue stats get erased immediately
    maybe_incr_stats([{{QPid, XName}, 1}], confirm, State),
    case sets:size(Qs1) of
        0 -> {[{MsgSeqNo, XName} | MXs], gb_trees:delete(MsgSeqNo, UC)};
        _ -> {MXs, gb_trees:update(MsgSeqNo, {XName, Qs1}, UC)}
    end.

handle_method(#'channel.open'{}, _, State = #ch{state = starting}) ->
    {reply, #'channel.open_ok'{}, State#ch{state = running}};

handle_method(#'channel.open'{}, _, _State) ->
    rabbit_misc:protocol_error(
      command_invalid, "second 'channel.open' seen", []);

handle_method(_Method, _, #ch{state = starting}) ->
    rabbit_misc:protocol_error(channel_error, "expected 'channel.open'", []);

handle_method(#'channel.close'{}, _, State = #ch{writer_pid = WriterPid}) ->
    ok = rollback_and_notify(State),
    ok = rabbit_writer:send_command_sync(WriterPid, #'channel.close_ok'{}),
    stop;

handle_method(#'access.request'{},_, State) ->
    {reply, #'access.request_ok'{ticket = 1}, State};

handle_method(#'basic.publish'{exchange    = ExchangeNameBin,
                               routing_key = RoutingKey,
                               mandatory   = Mandatory,
                               immediate   = Immediate},
              Content, State = #ch{virtual_host    = VHostPath,
                                   transaction_id  = TxnKey,
                                   confirm_enabled = ConfirmEnabled}) ->
    ExchangeName = rabbit_misc:r(VHostPath, exchange, ExchangeNameBin),
    check_write_permitted(ExchangeName, State),
    Exchange = rabbit_exchange:lookup_or_die(ExchangeName),
    check_internal_exchange(Exchange),
    %% We decode the content's properties here because we're almost
    %% certain to want to look at delivery-mode and priority.
    DecodedContent = rabbit_binary_parser:ensure_content_decoded(Content),
    check_user_id_header(DecodedContent#content.properties, State),
    IsPersistent = is_message_persistent(DecodedContent),
    {MsgSeqNo, State1} =
        case ConfirmEnabled of
            false -> {undefined, State};
            true  -> SeqNo = State#ch.publish_seqno,
                     {SeqNo, State#ch{publish_seqno = SeqNo + 1}}
        end,
    Message = #basic_message{exchange_name = ExchangeName,
                             routing_key   = RoutingKey,
                             content       = DecodedContent,
                             guid          = rabbit_guid:guid(),
                             is_persistent = IsPersistent},
    {RoutingRes, DeliveredQPids} =
        rabbit_exchange:publish(
          Exchange,
          rabbit_basic:delivery(Mandatory, Immediate, TxnKey, Message,
                                MsgSeqNo)),
    State2 = process_routing_result(RoutingRes, DeliveredQPids, ExchangeName,
                                    MsgSeqNo, Message, State1),
    maybe_incr_stats([{ExchangeName, 1} |
                      [{{QPid, ExchangeName}, 1} ||
                          QPid <- DeliveredQPids]], publish, State2),
    {noreply, case TxnKey of
                  none -> State2;
                  _    -> add_tx_participants(DeliveredQPids, State2)
              end};

handle_method(#'basic.nack'{delivery_tag = DeliveryTag,
                            multiple     = Multiple,
                            requeue      = Requeue},
              _, State) ->
    reject(DeliveryTag, Requeue, Multiple, State);

handle_method(#'basic.ack'{delivery_tag = DeliveryTag,
                           multiple = Multiple},
              _, State = #ch{transaction_id = TxnKey,
                             unacked_message_q = UAMQ}) ->
    {Acked, Remaining} = collect_acks(UAMQ, DeliveryTag, Multiple),
    QIncs = ack(TxnKey, Acked),
    Participants = [QPid || {QPid, _} <- QIncs],
    maybe_incr_stats(QIncs, ack, State),
    {noreply, case TxnKey of
                  none -> ok = notify_limiter(State#ch.limiter_pid, Acked),
                          State#ch{unacked_message_q = Remaining};
                  _    -> NewUAQ = queue:join(State#ch.uncommitted_ack_q,
                                              Acked),
                          add_tx_participants(
                            Participants,
                            State#ch{unacked_message_q = Remaining,
                                     uncommitted_ack_q = NewUAQ})
              end};

handle_method(#'basic.get'{queue = QueueNameBin,
                           no_ack = NoAck},
              _, State = #ch{writer_pid = WriterPid,
                             reader_pid = ReaderPid,
                             next_tag   = DeliveryTag}) ->
    QueueName = expand_queue_name_shortcut(QueueNameBin, State),
    check_read_permitted(QueueName, State),
    case rabbit_amqqueue:with_exclusive_access_or_die(
           QueueName, ReaderPid,
           fun (Q) -> rabbit_amqqueue:basic_get(Q, self(), NoAck) end) of
        {ok, MessageCount,
         Msg = {_QName, QPid, _MsgId, Redelivered,
                #basic_message{exchange_name = ExchangeName,
                               routing_key = RoutingKey,
                               content = Content}}} ->
            State1 = lock_message(not(NoAck),
                                  ack_record(DeliveryTag, none, Msg),
                                  State),
            maybe_incr_stats([{QPid, 1}],
                             case NoAck of
                                 true  -> get_no_ack;
                                 false -> get
                             end, State),
            ok = rabbit_writer:send_command(
                   WriterPid,
                   #'basic.get_ok'{delivery_tag = DeliveryTag,
                                   redelivered = Redelivered,
                                   exchange = ExchangeName#resource.name,
                                   routing_key = RoutingKey,
                                   message_count = MessageCount},
                   Content),
            {noreply, State1#ch{next_tag = DeliveryTag + 1}};
        empty ->
            {reply, #'basic.get_empty'{}, State}
    end;

handle_method(#'basic.consume'{queue        = QueueNameBin,
                               consumer_tag = ConsumerTag,
                               no_local     = _, % FIXME: implement
                               no_ack       = NoAck,
                               exclusive    = ExclusiveConsume,
                               nowait       = NoWait},
              _, State = #ch{reader_pid       = ReaderPid,
                             limiter_pid      = LimiterPid,
                             consumer_mapping = ConsumerMapping }) ->
    case dict:find(ConsumerTag, ConsumerMapping) of
        error ->
            QueueName = expand_queue_name_shortcut(QueueNameBin, State),
            check_read_permitted(QueueName, State),
            ActualConsumerTag =
                case ConsumerTag of
                    <<>>  -> rabbit_guid:binstring_guid("amq.ctag");
                    Other -> Other
                end,

            %% We get the queue process to send the consume_ok on our
            %% behalf. This is for symmetry with basic.cancel - see
            %% the comment in that method for why.
            case rabbit_amqqueue:with_exclusive_access_or_die(
                   QueueName, ReaderPid,
                   fun (Q) ->
                           rabbit_amqqueue:basic_consume(
                             Q, NoAck, self(), LimiterPid,
                             ActualConsumerTag, ExclusiveConsume,
                             ok_msg(NoWait, #'basic.consume_ok'{
                                      consumer_tag = ActualConsumerTag}))
                   end) of
                ok ->
                    {noreply, State#ch{consumer_mapping =
                                       dict:store(ActualConsumerTag,
                                                  QueueName,
                                                  ConsumerMapping)}};
                {error, exclusive_consume_unavailable} ->
                    rabbit_misc:protocol_error(
                      access_refused, "~s in exclusive use",
                      [rabbit_misc:rs(QueueName)])
            end;
        {ok, _} ->
            %% Attempted reuse of consumer tag.
            rabbit_misc:protocol_error(
              not_allowed, "attempt to reuse consumer tag '~s'", [ConsumerTag])
    end;

handle_method(#'basic.cancel'{consumer_tag = ConsumerTag,
                              nowait = NoWait},
              _, State = #ch{consumer_mapping = ConsumerMapping }) ->
    OkMsg = #'basic.cancel_ok'{consumer_tag = ConsumerTag},
    case dict:find(ConsumerTag, ConsumerMapping) of
        error ->
            %% Spec requires we ignore this situation.
            return_ok(State, NoWait, OkMsg);
        {ok, QueueName} ->
            NewState = State#ch{consumer_mapping =
                                dict:erase(ConsumerTag,
                                           ConsumerMapping)},
            case rabbit_amqqueue:with(
                   QueueName,
                   fun (Q) ->
                           %% In order to ensure that no more messages
                           %% are sent to the consumer after the
                           %% cancel_ok has been sent, we get the
                           %% queue process to send the cancel_ok on
                           %% our behalf. If we were sending the
                           %% cancel_ok ourselves it might overtake a
                           %% message sent previously by the queue.
                           rabbit_amqqueue:basic_cancel(
                             Q, self(), ConsumerTag,
                             ok_msg(NoWait, #'basic.cancel_ok'{
                                      consumer_tag = ConsumerTag}))
                   end) of
                ok ->
                    {noreply, NewState};
                {error, not_found} ->
                    %% Spec requires we ignore this situation.
                    return_ok(NewState, NoWait, OkMsg)
            end
    end;

handle_method(#'basic.qos'{global = true}, _, _State) ->
    rabbit_misc:protocol_error(not_implemented, "global=true", []);

handle_method(#'basic.qos'{prefetch_size = Size}, _, _State) when Size /= 0 ->
    rabbit_misc:protocol_error(not_implemented,
                               "prefetch_size!=0 (~w)", [Size]);

handle_method(#'basic.qos'{prefetch_count = PrefetchCount},
              _, State = #ch{limiter_pid = LimiterPid}) ->
    LimiterPid1 = case {LimiterPid, PrefetchCount} of
                      {undefined, 0} -> undefined;
                      {undefined, _} -> start_limiter(State);
                      {_, _}         -> LimiterPid
                  end,
    LimiterPid2 = case rabbit_limiter:limit(LimiterPid1, PrefetchCount) of
                      ok      -> LimiterPid1;
                      stopped -> unlimit_queues(State)
                  end,
    {reply, #'basic.qos_ok'{}, State#ch{limiter_pid = LimiterPid2}};

handle_method(#'basic.recover_async'{requeue = true},
              _, State = #ch{unacked_message_q = UAMQ,
                             limiter_pid = LimiterPid}) ->
    OkFun = fun () -> ok end,
    ok = fold_per_queue(
           fun (QPid, MsgIds, ok) ->
                   %% The Qpid python test suite incorrectly assumes
                   %% that messages will be requeued in their original
                   %% order. To keep it happy we reverse the id list
                   %% since we are given them in reverse order.
                   rabbit_misc:with_exit_handler(
                     OkFun, fun () ->
                                    rabbit_amqqueue:requeue(
                                      QPid, lists:reverse(MsgIds), self())
                            end)
           end, ok, UAMQ),
    ok = notify_limiter(LimiterPid, UAMQ),
    %% No answer required - basic.recover is the newer, synchronous
    %% variant of this method
    {noreply, State#ch{unacked_message_q = queue:new()}};

handle_method(#'basic.recover_async'{requeue = false}, _, _State) ->
    rabbit_misc:protocol_error(not_implemented, "requeue=false", []);

handle_method(#'basic.recover'{requeue = Requeue}, Content, State) ->
    {noreply, State2 = #ch{writer_pid = WriterPid}} =
        handle_method(#'basic.recover_async'{requeue = Requeue},
                      Content,
                      State),
    ok = rabbit_writer:send_command(WriterPid, #'basic.recover_ok'{}),
    {noreply, State2};

handle_method(#'basic.reject'{delivery_tag = DeliveryTag,
                              requeue = Requeue},
              _, State) ->
    reject(DeliveryTag, Requeue, false, State);

handle_method(#'exchange.declare'{exchange = ExchangeNameBin,
                                  type = TypeNameBin,
                                  passive = false,
                                  durable = Durable,
                                  auto_delete = AutoDelete,
                                  internal = Internal,
                                  nowait = NoWait,
                                  arguments = Args},
              _, State = #ch{virtual_host = VHostPath}) ->
    CheckedType = rabbit_exchange:check_type(TypeNameBin),
    ExchangeName = rabbit_misc:r(VHostPath, exchange, ExchangeNameBin),
    check_not_default_exchange(ExchangeName),
    check_configure_permitted(ExchangeName, State),
    X = case rabbit_exchange:lookup(ExchangeName) of
            {ok, FoundX} -> FoundX;
            {error, not_found} ->
                check_name('exchange', ExchangeNameBin),
                case rabbit_misc:r_arg(VHostPath, exchange, Args,
                                       <<"alternate-exchange">>) of
                    undefined -> ok;
                    AName     -> check_read_permitted(ExchangeName, State),
                                 check_write_permitted(AName, State),
                                 ok
                end,
                rabbit_exchange:declare(ExchangeName,
                                        CheckedType,
                                        Durable,
                                        AutoDelete,
                                        Internal,
                                        Args)
        end,
    ok = rabbit_exchange:assert_equivalence(X, CheckedType, Durable,
                                            AutoDelete, Internal, Args),
    return_ok(State, NoWait, #'exchange.declare_ok'{});

handle_method(#'exchange.declare'{exchange = ExchangeNameBin,
                                  passive = true,
                                  nowait = NoWait},
              _, State = #ch{virtual_host = VHostPath}) ->
    ExchangeName = rabbit_misc:r(VHostPath, exchange, ExchangeNameBin),
    check_configure_permitted(ExchangeName, State),
    check_not_default_exchange(ExchangeName),
    _ = rabbit_exchange:lookup_or_die(ExchangeName),
    return_ok(State, NoWait, #'exchange.declare_ok'{});

handle_method(#'exchange.delete'{exchange = ExchangeNameBin,
                                 if_unused = IfUnused,
                                 nowait = NoWait},
              _, State = #ch{virtual_host = VHostPath}) ->
    ExchangeName = rabbit_misc:r(VHostPath, exchange, ExchangeNameBin),
    check_not_default_exchange(ExchangeName),
    check_configure_permitted(ExchangeName, State),
    case rabbit_exchange:delete(ExchangeName, IfUnused) of
        {error, not_found} ->
            rabbit_misc:not_found(ExchangeName);
        {error, in_use} ->
            rabbit_misc:protocol_error(
              precondition_failed, "~s in use", [rabbit_misc:rs(ExchangeName)]);
        ok ->
            return_ok(State, NoWait,  #'exchange.delete_ok'{})
    end;

handle_method(#'exchange.bind'{destination = DestinationNameBin,
                               source = SourceNameBin,
                               routing_key = RoutingKey,
                               nowait = NoWait,
                               arguments = Arguments}, _, State) ->
    binding_action(fun rabbit_binding:add/2,
                   SourceNameBin, exchange, DestinationNameBin, RoutingKey,
                   Arguments, #'exchange.bind_ok'{}, NoWait, State);

handle_method(#'exchange.unbind'{destination = DestinationNameBin,
                                 source = SourceNameBin,
                                 routing_key = RoutingKey,
                                 nowait = NoWait,
                                 arguments = Arguments}, _, State) ->
    binding_action(fun rabbit_binding:remove/2,
                   SourceNameBin, exchange, DestinationNameBin, RoutingKey,
                   Arguments, #'exchange.unbind_ok'{}, NoWait, State);

handle_method(#'queue.declare'{queue       = QueueNameBin,
                               passive     = false,
                               durable     = Durable,
                               exclusive   = ExclusiveDeclare,
                               auto_delete = AutoDelete,
                               nowait      = NoWait,
                               arguments   = Args} = Declare,
              _, State = #ch{virtual_host        = VHostPath,
                             reader_pid          = ReaderPid,
                             queue_collector_pid = CollectorPid}) ->
    Owner = case ExclusiveDeclare of
                true  -> ReaderPid;
                false -> none
            end,
    ActualNameBin = case QueueNameBin of
                        <<>>  -> rabbit_guid:binstring_guid("amq.gen");
                        Other -> check_name('queue', Other)
                    end,
    QueueName = rabbit_misc:r(VHostPath, queue, ActualNameBin),
    check_configure_permitted(QueueName, State),
    case rabbit_amqqueue:with(
           QueueName,
           fun (Q) -> ok = rabbit_amqqueue:assert_equivalence(
                             Q, Durable, AutoDelete, Args, Owner),
                      rabbit_amqqueue:stat(Q)
           end) of
        {ok, MessageCount, ConsumerCount} ->
            return_queue_declare_ok(QueueName, NoWait, MessageCount,
                                    ConsumerCount, State);
        {error, not_found} ->
            case rabbit_amqqueue:declare(QueueName, Durable, AutoDelete,
                                         Args, Owner) of
                {new, Q = #amqqueue{}} ->
                    %% We need to notify the reader within the channel
                    %% process so that we can be sure there are no
                    %% outstanding exclusive queues being declared as
                    %% the connection shuts down.
                    ok = case Owner of
                             none -> ok;
                             _    -> rabbit_queue_collector:register(
                                       CollectorPid, Q)
                         end,
                    return_queue_declare_ok(QueueName, NoWait, 0, 0, State);
                {existing, _Q} ->
                    %% must have been created between the stat and the
                    %% declare. Loop around again.
                    handle_method(Declare, none, State)
            end
    end;

handle_method(#'queue.declare'{queue   = QueueNameBin,
                               passive = true,
                               nowait  = NoWait},
              _, State = #ch{virtual_host = VHostPath,
                             reader_pid   = ReaderPid}) ->
    QueueName = rabbit_misc:r(VHostPath, queue, QueueNameBin),
    check_configure_permitted(QueueName, State),
    {{ok, MessageCount, ConsumerCount}, #amqqueue{} = Q} =
        rabbit_amqqueue:with_or_die(
          QueueName, fun (Q) -> {rabbit_amqqueue:stat(Q), Q} end),
    ok = rabbit_amqqueue:check_exclusive_access(Q, ReaderPid),
    return_queue_declare_ok(QueueName, NoWait, MessageCount, ConsumerCount,
                            State);

handle_method(#'queue.delete'{queue = QueueNameBin,
                              if_unused = IfUnused,
                              if_empty = IfEmpty,
                              nowait = NoWait},
              _, State = #ch{reader_pid = ReaderPid}) ->
    QueueName = expand_queue_name_shortcut(QueueNameBin, State),
    check_configure_permitted(QueueName, State),
    case rabbit_amqqueue:with_exclusive_access_or_die(
           QueueName, ReaderPid,
           fun (Q) -> rabbit_amqqueue:delete(Q, IfUnused, IfEmpty) end) of
        {error, in_use} ->
            rabbit_misc:protocol_error(
              precondition_failed, "~s in use", [rabbit_misc:rs(QueueName)]);
        {error, not_empty} ->
            rabbit_misc:protocol_error(
              precondition_failed, "~s not empty", [rabbit_misc:rs(QueueName)]);
        {ok, PurgedMessageCount} ->
            return_ok(State, NoWait,
                      #'queue.delete_ok'{message_count = PurgedMessageCount})
    end;

handle_method(#'queue.bind'{queue = QueueNameBin,
                            exchange = ExchangeNameBin,
                            routing_key = RoutingKey,
                            nowait = NoWait,
                            arguments = Arguments}, _, State) ->
    binding_action(fun rabbit_binding:add/2,
                   ExchangeNameBin, queue, QueueNameBin, RoutingKey, Arguments,
                   #'queue.bind_ok'{}, NoWait, State);

handle_method(#'queue.unbind'{queue = QueueNameBin,
                              exchange = ExchangeNameBin,
                              routing_key = RoutingKey,
                              arguments = Arguments}, _, State) ->
    binding_action(fun rabbit_binding:remove/2,
                   ExchangeNameBin, queue, QueueNameBin, RoutingKey, Arguments,
                   #'queue.unbind_ok'{}, false, State);

handle_method(#'queue.purge'{queue = QueueNameBin,
                             nowait = NoWait},
              _, State = #ch{reader_pid = ReaderPid}) ->
    QueueName = expand_queue_name_shortcut(QueueNameBin, State),
    check_read_permitted(QueueName, State),
    {ok, PurgedMessageCount} = rabbit_amqqueue:with_exclusive_access_or_die(
                                 QueueName, ReaderPid,
                                 fun (Q) -> rabbit_amqqueue:purge(Q) end),
    return_ok(State, NoWait,
              #'queue.purge_ok'{message_count = PurgedMessageCount});


handle_method(#'tx.select'{}, _, #ch{confirm_enabled = true}) ->
    rabbit_misc:protocol_error(
      precondition_failed, "cannot switch from confirm to tx mode", []);

handle_method(#'tx.select'{}, _, State = #ch{transaction_id = none}) ->
    {reply, #'tx.select_ok'{}, new_tx(State)};

handle_method(#'tx.select'{}, _, State) ->
    {reply, #'tx.select_ok'{}, State};

handle_method(#'tx.commit'{}, _, #ch{transaction_id = none}) ->
    rabbit_misc:protocol_error(
      precondition_failed, "channel is not transactional", []);

handle_method(#'tx.commit'{}, _, State) ->
    {reply, #'tx.commit_ok'{}, internal_commit(State)};

handle_method(#'tx.rollback'{}, _, #ch{transaction_id = none}) ->
    rabbit_misc:protocol_error(
      precondition_failed, "channel is not transactional", []);

handle_method(#'tx.rollback'{}, _, State) ->
    {reply, #'tx.rollback_ok'{}, internal_rollback(State)};

handle_method(#'confirm.select'{}, _, #ch{transaction_id = TxId})
  when TxId =/= none ->
    rabbit_misc:protocol_error(
      precondition_failed, "cannot switch from tx to confirm mode", []);

handle_method(#'confirm.select'{nowait = NoWait}, _, State) ->
    return_ok(State#ch{confirm_enabled = true},
              NoWait, #'confirm.select_ok'{});

handle_method(#'channel.flow'{active = true}, _,
              State = #ch{limiter_pid = LimiterPid}) ->
    LimiterPid1 = case rabbit_limiter:unblock(LimiterPid) of
                      ok      -> LimiterPid;
                      stopped -> unlimit_queues(State)
                  end,
    {reply, #'channel.flow_ok'{active = true},
     State#ch{limiter_pid = LimiterPid1}};

handle_method(#'channel.flow'{active = false}, _,
              State = #ch{limiter_pid = LimiterPid,
                          consumer_mapping = Consumers}) ->
    LimiterPid1 = case LimiterPid of
                      undefined -> start_limiter(State);
                      Other     -> Other
                  end,
    State1 = State#ch{limiter_pid = LimiterPid1},
    ok = rabbit_limiter:block(LimiterPid1),
    case consumer_queues(Consumers) of
        []    -> {reply, #'channel.flow_ok'{active = false}, State1};
        QPids -> Queues = [{QPid, erlang:monitor(process, QPid)} ||
                              QPid <- QPids],
                 ok = rabbit_amqqueue:flush_all(QPids, self()),
                 {noreply, State1#ch{blocking = dict:from_list(Queues)}}
    end;

handle_method(_MethodRecord, _Content, _State) ->
    rabbit_misc:protocol_error(
      command_invalid, "unimplemented method", []).

%%----------------------------------------------------------------------------

binding_action(Fun, ExchangeNameBin, DestinationType, DestinationNameBin,
               RoutingKey, Arguments, ReturnMethod, NoWait,
               State = #ch{virtual_host = VHostPath,
                           reader_pid   = ReaderPid}) ->
    %% FIXME: connection exception (!) on failure??
    %% (see rule named "failure" in spec-XML)
    %% FIXME: don't allow binding to internal exchanges -
    %% including the one named "" !
    {DestinationName, ActualRoutingKey} =
        expand_binding(DestinationType, DestinationNameBin, RoutingKey, State),
    check_write_permitted(DestinationName, State),
    ExchangeName = rabbit_misc:r(VHostPath, exchange, ExchangeNameBin),
    [check_not_default_exchange(N) || N <- [DestinationName, ExchangeName]],
    check_read_permitted(ExchangeName, State),
    case Fun(#binding{source      = ExchangeName,
                      destination = DestinationName,
                      key         = ActualRoutingKey,
                      args        = Arguments},
             fun (_X, Q = #amqqueue{}) ->
                     try rabbit_amqqueue:check_exclusive_access(Q, ReaderPid)
                     catch exit:Reason -> {error, Reason}
                     end;
                 (_X, #exchange{}) ->
                     ok
             end) of
        {error, source_not_found} ->
            rabbit_misc:not_found(ExchangeName);
        {error, destination_not_found} ->
            rabbit_misc:not_found(DestinationName);
        {error, source_and_destination_not_found} ->
            rabbit_misc:protocol_error(
              not_found, "no ~s and no ~s", [rabbit_misc:rs(ExchangeName),
                                             rabbit_misc:rs(DestinationName)]);
        {error, binding_not_found} ->
            rabbit_misc:protocol_error(
              not_found, "no binding ~s between ~s and ~s",
              [RoutingKey, rabbit_misc:rs(ExchangeName),
               rabbit_misc:rs(DestinationName)]);
        {error, #amqp_error{} = Error} ->
            rabbit_misc:protocol_error(Error);
        ok -> return_ok(State, NoWait, ReturnMethod)
    end.

basic_return(#basic_message{exchange_name = ExchangeName,
                            routing_key   = RoutingKey,
                            content       = Content},
             State, Reason) ->
    maybe_incr_stats([{ExchangeName, 1}], return, State),
    {_Close, ReplyCode, ReplyText} =
        rabbit_framing_amqp_0_9_1:lookup_amqp_exception(Reason),
    ok = rabbit_writer:send_command(
           State#ch.writer_pid,
           #'basic.return'{reply_code  = ReplyCode,
                           reply_text  = ReplyText,
                           exchange    = ExchangeName#resource.name,
                           routing_key = RoutingKey},
           Content).

reject(DeliveryTag, Requeue, Multiple, State = #ch{unacked_message_q = UAMQ}) ->
    {Acked, Remaining} = collect_acks(UAMQ, DeliveryTag, Multiple),
    ok = fold_per_queue(
           fun (QPid, MsgIds, ok) ->
                   rabbit_amqqueue:reject(QPid, MsgIds, Requeue, self())
           end, ok, Acked),
    ok = notify_limiter(State#ch.limiter_pid, Acked),
    {noreply, State#ch{unacked_message_q = Remaining}}.

ack_record(DeliveryTag, ConsumerTag,
           _MsgStruct = {_QName, QPid, MsgId, _Redelivered, _Msg}) ->
    {DeliveryTag, ConsumerTag, {QPid, MsgId}}.

collect_acks(Q, 0, true) ->
    {Q, queue:new()};
collect_acks(Q, DeliveryTag, Multiple) ->
    collect_acks(queue:new(), queue:new(), Q, DeliveryTag, Multiple).

collect_acks(ToAcc, PrefixAcc, Q, DeliveryTag, Multiple) ->
    case queue:out(Q) of
        {{value, UnackedMsg = {CurrentDeliveryTag, _ConsumerTag, _Msg}},
         QTail} ->
            if CurrentDeliveryTag == DeliveryTag ->
                    {queue:in(UnackedMsg, ToAcc), queue:join(PrefixAcc, QTail)};
               Multiple ->
                    collect_acks(queue:in(UnackedMsg, ToAcc), PrefixAcc,
                                 QTail, DeliveryTag, Multiple);
               true ->
                    collect_acks(ToAcc, queue:in(UnackedMsg, PrefixAcc),
                                 QTail, DeliveryTag, Multiple)
            end;
        {empty, _} ->
            rabbit_misc:protocol_error(
              precondition_failed, "unknown delivery tag ~w", [DeliveryTag])
    end.

add_tx_participants(MoreP, State = #ch{tx_participants = Participants}) ->
    State#ch{tx_participants = sets:union(Participants,
                                          sets:from_list(MoreP))}.

ack(TxnKey, UAQ) ->
    fold_per_queue(
      fun (QPid, MsgIds, L) ->
              ok = rabbit_amqqueue:ack(QPid, TxnKey, MsgIds, self()),
              [{QPid, length(MsgIds)} | L]
      end, [], UAQ).

make_tx_id() -> rabbit_guid:guid().

new_tx(State) ->
    State#ch{transaction_id    = make_tx_id(),
             tx_participants   = sets:new(),
             uncommitted_ack_q = queue:new()}.

internal_commit(State = #ch{transaction_id = TxnKey,
                            tx_participants = Participants}) ->
    case rabbit_amqqueue:commit_all(sets:to_list(Participants),
                                    TxnKey, self()) of
        ok              -> ok = notify_limiter(State#ch.limiter_pid,
                                               State#ch.uncommitted_ack_q),
                           new_tx(State);
        {error, Errors} -> rabbit_misc:protocol_error(
                             internal_error, "commit failed: ~w", [Errors])
    end.

internal_rollback(State = #ch{transaction_id = TxnKey,
                              tx_participants = Participants,
                              uncommitted_ack_q = UAQ,
                              unacked_message_q = UAMQ}) ->
    ?LOGDEBUG("rollback ~p~n  - ~p acks uncommitted, ~p messages unacked~n",
              [self(),
               queue:len(UAQ),
               queue:len(UAMQ)]),
    ok = rabbit_amqqueue:rollback_all(sets:to_list(Participants),
                                      TxnKey, self()),
    NewUAMQ = queue:join(UAQ, UAMQ),
    new_tx(State#ch{unacked_message_q = NewUAMQ}).

rollback_and_notify(State = #ch{transaction_id = none}) ->
    notify_queues(State);
rollback_and_notify(State) ->
    notify_queues(internal_rollback(State)).

fold_per_queue(F, Acc0, UAQ) ->
    D = rabbit_misc:queue_fold(
          fun ({_DTag, _CTag, {QPid, MsgId}}, D) ->
                  %% dict:append would avoid the lists:reverse in
                  %% handle_message({recover, true}, ...). However, it
                  %% is significantly slower when going beyond a few
                  %% thousand elements.
                  rabbit_misc:dict_cons(QPid, MsgId, D)
          end, dict:new(), UAQ),
    dict:fold(fun (QPid, MsgIds, Acc) -> F(QPid, MsgIds, Acc) end,
              Acc0, D).

start_limiter(State = #ch{unacked_message_q = UAMQ, start_limiter_fun = SLF}) ->
    {ok, LPid} = SLF(queue:len(UAMQ)),
    ok = limit_queues(LPid, State),
    LPid.

notify_queues(#ch{consumer_mapping = Consumers}) ->
    rabbit_amqqueue:notify_down_all(consumer_queues(Consumers), self()).

unlimit_queues(State) ->
    ok = limit_queues(undefined, State),
    undefined.

limit_queues(LPid, #ch{consumer_mapping = Consumers}) ->
    rabbit_amqqueue:limit_all(consumer_queues(Consumers), self(), LPid).

consumer_queues(Consumers) ->
    [QPid || QueueName <-
                 sets:to_list(
                   dict:fold(fun (_ConsumerTag, QueueName, S) ->
                                     sets:add_element(QueueName, S)
                             end, sets:new(), Consumers)),
             case rabbit_amqqueue:lookup(QueueName) of
                 {ok, Q} -> QPid = Q#amqqueue.pid, true;
                 %% queue has been deleted in the meantime
                 {error, not_found} -> QPid = none, false
             end].

%% tell the limiter about the number of acks that have been received
%% for messages delivered to subscribed consumers, but not acks for
%% messages sent in a response to a basic.get (identified by their
%% 'none' consumer tag)
notify_limiter(undefined, _Acked) ->
    ok;
notify_limiter(LimiterPid, Acked) ->
    case rabbit_misc:queue_fold(fun ({_, none, _}, Acc) -> Acc;
                                    ({_, _, _}, Acc)    -> Acc + 1
                                end, 0, Acked) of
        0     -> ok;
        Count -> rabbit_limiter:ack(LimiterPid, Count)
    end.

is_message_persistent(Content) ->
    case rabbit_basic:is_message_persistent(Content) of
        {invalid, Other} ->
            rabbit_log:warning("Unknown delivery mode ~p - "
                               "treating as 1, non-persistent~n",
                               [Other]),
            false;
        IsPersistent when is_boolean(IsPersistent) ->
            IsPersistent
    end.

<<<<<<< HEAD
process_routing_result(unroutable,    _, MsgSeqNo, Message, State) ->
    ok = basic_return(Message, State, no_route),
    send_or_enqueue_ack(MsgSeqNo, undefined, State);
process_routing_result(not_delivered, _, MsgSeqNo, Message, State) ->
    ok = basic_return(Message, State, no_consumers),
    send_or_enqueue_ack(MsgSeqNo, undefined, State);
process_routing_result(routed,       [], MsgSeqNo,       _, State) ->
    send_or_enqueue_ack(MsgSeqNo, undefined, State);
process_routing_result(routed,        _, undefined,      _, State) ->
=======
process_routing_result(unroutable,    _, XName,  MsgSeqNo, Msg, State) ->
    ok = basic_return(Msg, State#ch.writer_pid, no_route),
    record_confirm(MsgSeqNo, XName, State);
process_routing_result(not_delivered, _, XName,  MsgSeqNo, Msg, State) ->
    ok = basic_return(Msg, State#ch.writer_pid, no_consumers),
    record_confirm(MsgSeqNo, XName, State);
process_routing_result(routed,       [], XName,  MsgSeqNo,   _, State) ->
    record_confirm(MsgSeqNo, XName, State);
process_routing_result(routed,        _,     _, undefined,   _, State) ->
>>>>>>> 21e2b0e5
    State;
process_routing_result(routed,    QPids, XName,  MsgSeqNo,   _, State) ->
    #ch{unconfirmed = UC} = State,
    [maybe_monitor(QPid) || QPid <- QPids],
    UC1 = gb_trees:insert(MsgSeqNo, {XName, sets:from_list(QPids)}, UC),
    State#ch{unconfirmed = UC1}.

lock_message(true, MsgStruct, State = #ch{unacked_message_q = UAMQ}) ->
    State#ch{unacked_message_q = queue:in(MsgStruct, UAMQ)};
lock_message(false, _MsgStruct, State) ->
    State.

send_nacks([], State) ->
    State;
send_nacks(MXs, State) ->
    MsgSeqNos = [ MsgSeqNo || {MsgSeqNo, _} <- MXs ],
    coalesce_and_send(MsgSeqNos,
                      fun(MsgSeqNo, Multiple) ->
                              #'basic.nack'{delivery_tag = MsgSeqNo,
                                            multiple = Multiple}
                      end, State).

send_confirms(State = #ch{confirmed = C}) ->
    C1 = lists:append(C),
    MsgSeqNos = [ begin maybe_incr_stats([{ExchangeName, 1}], confirm, State),
                        MsgSeqNo
                  end || {MsgSeqNo, ExchangeName} <- C1 ],
    send_confirms(MsgSeqNos, State #ch{confirmed = []}).
send_confirms([], State) ->
    State;
send_confirms([MsgSeqNo], State = #ch{writer_pid = WriterPid}) ->
    ok = rabbit_writer:send_command(WriterPid,
                                    #'basic.ack'{delivery_tag = MsgSeqNo}),
    State;
send_confirms(Cs, State) ->
    coalesce_and_send(Cs, fun(MsgSeqNo, Multiple) ->
                                  #'basic.ack'{delivery_tag = MsgSeqNo,
                                               multiple     = Multiple}
                          end, State).

coalesce_and_send(MsgSeqNos, MkMsgFun,
                  State = #ch{writer_pid = WriterPid, unconfirmed = UC}) ->
    SMsgSeqNos = lists:usort(MsgSeqNos),
    CutOff = case gb_trees:is_empty(UC) of
                 true  -> lists:last(SMsgSeqNos) + 1;
                 false -> {SeqNo, _XQ} = gb_trees:smallest(UC), SeqNo
             end,
    {Ms, Ss} = lists:splitwith(fun(X) -> X < CutOff end, SMsgSeqNos),
    case Ms of
        [] -> ok;
        _  -> ok = rabbit_writer:send_command(
                     WriterPid, MkMsgFun(lists:last(Ms), true))
    end,
    [ok = rabbit_writer:send_command(
            WriterPid, MkMsgFun(SeqNo, false)) || SeqNo <- Ss],
    State.

terminate(_State) ->
    pg_local:leave(rabbit_channels, self()),
    rabbit_event:notify(channel_closed, [{pid, self()}]).

infos(Items, State) -> [{Item, i(Item, State)} || Item <- Items].

i(pid,            _)                                 -> self();
i(connection,     #ch{reader_pid       = ReaderPid}) -> ReaderPid;
i(number,         #ch{channel          = Channel})   -> Channel;
i(user,           #ch{user             = User})      -> User#user.username;
i(vhost,          #ch{virtual_host     = VHost})     -> VHost;
i(transactional,  #ch{transaction_id   = TxnKey})    -> TxnKey =/= none;
i(confirm,        #ch{confirm_enabled  = CE})        -> CE;
i(consumer_count, #ch{consumer_mapping = ConsumerMapping}) ->
    dict:size(ConsumerMapping);
i(messages_unconfirmed, #ch{unconfirmed = UC}) ->
    gb_trees:size(UC);
i(messages_unacknowledged, #ch{unacked_message_q = UAMQ,
                               uncommitted_ack_q = UAQ}) ->
    queue:len(UAMQ) + queue:len(UAQ);
i(acks_uncommitted, #ch{uncommitted_ack_q = UAQ}) ->
    queue:len(UAQ);
i(prefetch_count, #ch{limiter_pid = LimiterPid}) ->
    rabbit_limiter:get_limit(LimiterPid);
i(client_flow_blocked, #ch{limiter_pid = LimiterPid}) ->
    rabbit_limiter:is_blocked(LimiterPid);
i(Item, _) ->
    throw({bad_argument, Item}).

maybe_incr_stats(QXIncs, Measure, #ch{stats_timer = StatsTimer}) ->
    case rabbit_event:stats_level(StatsTimer) of
        fine -> [incr_stats(QX, Inc, Measure) || {QX, Inc} <- QXIncs];
        _    -> ok
    end.

incr_stats({QPid, _} = QX, Inc, Measure) ->
    maybe_monitor(QPid),
    update_measures(queue_exchange_stats, QX, Inc, Measure);
incr_stats(QPid, Inc, Measure) when is_pid(QPid) ->
    maybe_monitor(QPid),
    update_measures(queue_stats, QPid, Inc, Measure);
incr_stats(X, Inc, Measure) ->
    update_measures(exchange_stats, X, Inc, Measure).

maybe_monitor(QPid) ->
    case get({monitoring, QPid}) of
        undefined -> erlang:monitor(process, QPid),
                     put({monitoring, QPid}, true);
        _         -> ok
    end.

update_measures(Type, QX, Inc, Measure) ->
    Measures = case get({Type, QX}) of
                   undefined -> [];
                   D         -> D
               end,
    Cur = case orddict:find(Measure, Measures) of
              error   -> 0;
              {ok, C} -> C
          end,
    put({Type, QX},
        orddict:store(Measure, Cur + Inc, Measures)).

internal_emit_stats(State) ->
    internal_emit_stats(State, []).

internal_emit_stats(State = #ch{stats_timer = StatsTimer}, Extra) ->
    CoarseStats = infos(?STATISTICS_KEYS, State),
    case rabbit_event:stats_level(StatsTimer) of
        coarse ->
            rabbit_event:notify(channel_stats, Extra ++ CoarseStats);
        fine ->
            FineStats =
                [{channel_queue_stats,
                  [{QPid, Stats} || {{queue_stats, QPid}, Stats} <- get()]},
                 {channel_exchange_stats,
                  [{X, Stats} || {{exchange_stats, X}, Stats} <- get()]},
                 {channel_queue_exchange_stats,
                  [{QX, Stats} ||
                      {{queue_exchange_stats, QX}, Stats} <- get()]}],
            rabbit_event:notify(channel_stats,
                                Extra ++ CoarseStats ++ FineStats)
    end.

erase_queue_stats(QPid) ->
    erase({monitoring, QPid}),
    erase({queue_stats, QPid}),
    [erase({queue_exchange_stats, QX}) ||
        {{queue_exchange_stats, QX = {QPid0, _}}, _} <- get(), QPid =:= QPid0].<|MERGE_RESOLUTION|>--- conflicted
+++ resolved
@@ -1240,17 +1240,6 @@
             IsPersistent
     end.
 
-<<<<<<< HEAD
-process_routing_result(unroutable,    _, MsgSeqNo, Message, State) ->
-    ok = basic_return(Message, State, no_route),
-    send_or_enqueue_ack(MsgSeqNo, undefined, State);
-process_routing_result(not_delivered, _, MsgSeqNo, Message, State) ->
-    ok = basic_return(Message, State, no_consumers),
-    send_or_enqueue_ack(MsgSeqNo, undefined, State);
-process_routing_result(routed,       [], MsgSeqNo,       _, State) ->
-    send_or_enqueue_ack(MsgSeqNo, undefined, State);
-process_routing_result(routed,        _, undefined,      _, State) ->
-=======
 process_routing_result(unroutable,    _, XName,  MsgSeqNo, Msg, State) ->
     ok = basic_return(Msg, State#ch.writer_pid, no_route),
     record_confirm(MsgSeqNo, XName, State);
@@ -1260,7 +1249,6 @@
 process_routing_result(routed,       [], XName,  MsgSeqNo,   _, State) ->
     record_confirm(MsgSeqNo, XName, State);
 process_routing_result(routed,        _,     _, undefined,   _, State) ->
->>>>>>> 21e2b0e5
     State;
 process_routing_result(routed,    QPids, XName,  MsgSeqNo,   _, State) ->
     #ch{unconfirmed = UC} = State,
