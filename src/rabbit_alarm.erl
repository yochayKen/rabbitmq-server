--- conflicted
+++ resolved
@@ -93,16 +93,9 @@
                  alarmed_nodes = dict:new(),
                  alarms        = []}}.
 
-<<<<<<< HEAD
-handle_call({register, Pid, HighMemMFA}, State = #alarms{alarmed_nodes = AN}) ->
-    Vs = [V || {_, V} <- dict:to_list(AN)],
-    {ok, lists:usort(lists:append(Vs)),
-     internal_register(Pid, HighMemMFA, State)};
-=======
-handle_call({register, Pid, AlertMFA}, State) ->
-    {ok, 0 < dict:size(State#alarms.alarmed_nodes),
+handle_call({register, Pid, AlertMFA}, State = #alarms{alarmed_nodes = AN}) ->
+    {ok, lists:usort(lists:append([V || {_, V} <- dict:to_list(AN)])),
      internal_register(Pid, AlertMFA, State)};
->>>>>>> 6ae7799a
 
 handle_call(get_alarms, State = #alarms{alarms = Alarms}) ->
     {ok, Alarms, State};
