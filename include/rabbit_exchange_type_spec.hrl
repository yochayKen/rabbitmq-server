--- conflicted
+++ resolved
@@ -24,14 +24,8 @@
 -spec(route/2 :: (rabbit_types:exchange(), rabbit_types:delivery())
                  -> rabbit_router:match_result()).
 -spec(validate/1 :: (rabbit_types:exchange()) -> 'ok').
-<<<<<<< HEAD
--spec(start/3 :: (tx(), rabbit_types:exchange(),
-                  [rabbit_types:binding()]) -> 'ok').
+-spec(create/2 :: (tx(), rabbit_types:exchange()) -> 'ok').
 -spec(delete/3 :: (tx(), rabbit_types:exchange(),
-=======
--spec(create/2 :: (boolean(), rabbit_types:exchange()) -> 'ok').
--spec(delete/3 :: (boolean(), rabbit_types:exchange(),
->>>>>>> 2478fe80
                    [rabbit_types:binding()]) -> 'ok').
 -spec(add_bindings/3 :: (serial(), rabbit_types:exchange(),
                          [rabbit_types:binding()]) -> 'ok').
