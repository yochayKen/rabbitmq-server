%% The contents of this file are subject to the Mozilla Public License
%% Version 1.1 (the "License"); you may not use this file except in
%% compliance with the License. You may obtain a copy of the License
%% at http://www.mozilla.org/MPL/
%%
%% Software distributed under the License is distributed on an "AS IS"
%% basis, WITHOUT WARRANTY OF ANY KIND, either express or implied. See
%% the License for the specific language governing rights and
%% limitations under the License.
%%
%% The Original Code is RabbitMQ.
%%
%% The Initial Developer of the Original Code is VMware, Inc.
%% Copyright (c) 2007-2011 VMware, Inc.  All rights reserved.
%%

-ifdef(use_specs).

-type(tx() :: 'transaction' | 'none').
-type(serial() :: pos_integer() | tx()).

-spec(description/0 :: () -> [{atom(), any()}]).
-spec(serialise_events/0 :: () -> boolean()).
-spec(route/2 :: (rabbit_types:exchange(), rabbit_types:delivery())
                 -> rabbit_router:match_result()).
-spec(validate/1 :: (rabbit_types:exchange()) -> 'ok').
<<<<<<< HEAD
-spec(start/3 :: (boolean(), rabbit_types:exchange(),
                  [rabbit_types:binding()]) -> 'ok').
-spec(delete/3 :: (boolean(), rabbit_types:exchange(),
                   [rabbit_types:binding()]) -> 'ok').
-spec(add_bindings/3 :: (boolean(), rabbit_types:exchange(),
                         [rabbit_types:binding()]) -> 'ok').
-spec(remove_bindings/3 :: (boolean(), rabbit_types:exchange(),
=======
-spec(create/2 :: (tx(), rabbit_types:exchange()) -> 'ok').
-spec(recover/2 :: (rabbit_types:exchange(),
                    [rabbit_types:binding()]) -> 'ok').
-spec(delete/3 :: (tx(), rabbit_types:exchange(),
                   [rabbit_types:binding()]) -> 'ok').
-spec(add_binding/3 :: (serial(), rabbit_types:exchange(),
                        rabbit_types:binding()) -> 'ok').
-spec(remove_bindings/3 :: (serial(), rabbit_types:exchange(),
>>>>>>> bae88c48
                            [rabbit_types:binding()]) -> 'ok').
-spec(assert_args_equivalence/2 ::
        (rabbit_types:exchange(), rabbit_framing:amqp_table())
        -> 'ok' | rabbit_types:connection_exit()).

-endif.<|MERGE_RESOLUTION|>--- conflicted
+++ resolved
@@ -24,24 +24,13 @@
 -spec(route/2 :: (rabbit_types:exchange(), rabbit_types:delivery())
                  -> rabbit_router:match_result()).
 -spec(validate/1 :: (rabbit_types:exchange()) -> 'ok').
-<<<<<<< HEAD
--spec(start/3 :: (boolean(), rabbit_types:exchange(),
+-spec(start/3 :: (tx(), rabbit_types:exchange(),
                   [rabbit_types:binding()]) -> 'ok').
--spec(delete/3 :: (boolean(), rabbit_types:exchange(),
-                   [rabbit_types:binding()]) -> 'ok').
--spec(add_bindings/3 :: (boolean(), rabbit_types:exchange(),
-                         [rabbit_types:binding()]) -> 'ok').
--spec(remove_bindings/3 :: (boolean(), rabbit_types:exchange(),
-=======
--spec(create/2 :: (tx(), rabbit_types:exchange()) -> 'ok').
--spec(recover/2 :: (rabbit_types:exchange(),
-                    [rabbit_types:binding()]) -> 'ok').
 -spec(delete/3 :: (tx(), rabbit_types:exchange(),
                    [rabbit_types:binding()]) -> 'ok').
--spec(add_binding/3 :: (serial(), rabbit_types:exchange(),
-                        rabbit_types:binding()) -> 'ok').
+-spec(add_bindings/3 :: (serial(), rabbit_types:exchange(),
+                         [rabbit_types:binding()]) -> 'ok').
 -spec(remove_bindings/3 :: (serial(), rabbit_types:exchange(),
->>>>>>> bae88c48
                             [rabbit_types:binding()]) -> 'ok').
 -spec(assert_args_equivalence/2 ::
         (rabbit_types:exchange(), rabbit_framing:amqp_table())
