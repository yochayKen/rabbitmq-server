--- conflicted
+++ resolved
@@ -51,12 +51,8 @@
 
 -record(exchange, {name, type, durable, arguments}).
 
-<<<<<<< HEAD
--record(amqqueue, {name, durable, auto_delete, exclusive_owner = none, arguments, pid}).
-=======
 -record(amqqueue, {name, durable, auto_delete, exclusive_owner = none,
                    arguments, pid}).
->>>>>>> ab9024d7
 
 %% mnesia doesn't like unary records, so we add a dummy 'value' field
 -record(route, {binding, value = const}).
