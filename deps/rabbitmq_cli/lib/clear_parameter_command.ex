## The contents of this file are subject to the Mozilla Public License
## Version 1.1 (the "License"); you may not use this file except in
## compliance with the License. You may obtain a copy of the License
## at http://www.mozilla.org/MPL/
##
## Software distributed under the License is distributed on an "AS IS"
## basis, WITHOUT WARRANTY OF ANY KIND, either express or implied. See
## the License for the specific language governing rights and
## limitations under the License.
##
## The Original Code is RabbitMQ.
##
## The Initial Developer of the Original Code is GoPivotal, Inc.
## Copyright (c) 2007-2016 Pivotal Software, Inc.  All rights reserved.


defmodule ClearParameterCommand do

  @behaviour CommandBehaviour
  @flags [:vhost]

<<<<<<< HEAD
  def merge_defaults(args, opts) do
    default_opts = Map.merge(opts, %{vhost: "/"})
    {args, default_opts}
=======
  def switches(), do: []

  def run(args, _) when is_list(args) and length(args) < 2 do
    {:not_enough_args, args}
>>>>>>> 228722f9
  end

  def validate(args, _) when is_list(args) and length(args) < 2 do
    {:validation_failure, :not_enough_args}
  end
  def validate([_|_] = args, _) when length(args) > 2 do
    {:validation_failure, :too_many_args}
  end
  def validate([_,_], _), do: :ok

  def run([component_name, key], %{node: node_name, vhost: vhost}) do
    node_name
    |> Helpers.parse_node
    |> :rabbit_misc.rpc_call(
      :rabbit_runtime_parameters,
       :clear,
       [vhost, component_name, key])
  end

  def usage, do: "clear_parameter [-p <vhost>] <component_name> <key>"

  def flags, do: @flags

  def banner([component_name, key], %{vhost: vhost}) do
    "Clearing runtime parameter \"#{key}\" for component \"#{component_name}\" on vhost \"#{vhost}\" ..."
  end
end<|MERGE_RESOLUTION|>--- conflicted
+++ resolved
@@ -19,16 +19,10 @@
   @behaviour CommandBehaviour
   @flags [:vhost]
 
-<<<<<<< HEAD
+  def switches(), do: []
   def merge_defaults(args, opts) do
     default_opts = Map.merge(opts, %{vhost: "/"})
     {args, default_opts}
-=======
-  def switches(), do: []
-
-  def run(args, _) when is_list(args) and length(args) < 2 do
-    {:not_enough_args, args}
->>>>>>> 228722f9
   end
 
   def validate(args, _) when is_list(args) and length(args) < 2 do
