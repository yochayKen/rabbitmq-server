--- conflicted
+++ resolved
@@ -5,9 +5,5 @@
   {registered, []},
   {mod, {rabbit_federation_app, []}},
   {env, [{pgroup_name_cluster_id, false}]},
-<<<<<<< HEAD
   {broker_version_requirements, []},
-  {applications, [kernel, stdlib, rabbit, amqp_client]}]}.
-=======
-  {applications, [kernel, stdlib, rabbit_common, rabbit, amqp_client]}]}.
->>>>>>> 8c61162f
+  {applications, [kernel, stdlib, rabbit_common, rabbit, amqp_client]}]}.