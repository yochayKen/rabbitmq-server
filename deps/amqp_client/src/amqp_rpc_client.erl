--- conflicted
+++ resolved
@@ -120,17 +120,10 @@
 %% Sets up a reply queue and consumer within an existing channel
 %% @private
 init([Connection, RoutingKey]) ->
-<<<<<<< HEAD
     {ok, Channel} = amqp_connection:open_channel(Connection),
-    InitialState = #rpc_c_state{channel = Channel,
-                                exchange = <<>>,
-                                routing_key = RoutingKey},
-=======
-    Channel = amqp_connection:open_channel(Connection),
-    InitialState = #state{channel = Channel,
-                          exchange = <<>>,
+    InitialState = #state{channel     = Channel,
+                          exchange    = <<>>,
                           routing_key = RoutingKey},
->>>>>>> 3003ea7a
     State = setup_reply_queue(InitialState),
     setup_consumer(State),
     {ok, State}.
