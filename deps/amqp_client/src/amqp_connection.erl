%%   The contents of this file are subject to the Mozilla Public License
%%   Version 1.1 (the "License"); you may not use this file except in
%%   compliance with the License. You may obtain a copy of the License at
%%   http://www.mozilla.org/MPL/
%%
%%   Software distributed under the License is distributed on an "AS IS"
%%   basis, WITHOUT WARRANTY OF ANY KIND, either express or implied. See the
%%   License for the specific language governing rights and limitations
%%   under the License.
%%
%%   The Original Code is the RabbitMQ Erlang Client.
%%
%%   The Initial Developers of the Original Code are LShift Ltd.,
%%   Cohesive Financial Technologies LLC., and Rabbit Technologies Ltd.
%%
%%   Portions created by LShift Ltd., Cohesive Financial
%%   Technologies LLC., and Rabbit Technologies Ltd. are Copyright (C)
%%   2007 LShift Ltd., Cohesive Financial Technologies LLC., and Rabbit
%%   Technologies Ltd.;
%%
%%   All Rights Reserved.
%%
%%   Contributor(s): Ben Hood <0x6e6562@gmail.com>.

%% @doc This module is responsible for maintaining a connection to an AMQP
%% broker and manages channels within the connection. This module is used to
%% open and close connections to the broker as well as creating new channels
%% within a connection. Each amqp_connection process maintains a mapping of
%% the channels that were created by that connection process. Each resulting
%% amqp_channel process is linked to the parent connection process.
-module(amqp_connection).

-include("amqp_client.hrl").

-behaviour(gen_server).

-export([init/1, terminate/2, code_change/3, handle_call/3, handle_cast/2,
         handle_info/2]).
-export([open_channel/1, open_channel/3]).
<<<<<<< HEAD
-export([start_direct/2, start_direct/3]).
-export([start_direct_link/2]).
-export([start_network/4, start_network/5, start_network/6]).
-export([start_network_link/4, start_network_link/5, start_network_link/6]).
=======
-export([start_direct/1, start_direct_link/1]).
-export([start_network/1, start_network_link/1]).
>>>>>>> e8809564
-export([close/2]).

%%---------------------------------------------------------------------------
%% Type Definitions
%%---------------------------------------------------------------------------

%% @type amqp_params() = #amqp_params{}.
%% As defined in amqp_client.hrl. It contains the following fields:
%% <ul>
%% <li>username :: binary() - The name of a user registered with the broker, 
%%     defaults to &lt;&lt;guest"&gt;&gt;</li>
%% <li>password :: binary() - The user's password, defaults to 
%%     &lt;&lt;"guest"&gt;&gt;</li>
%% <li>virtual_host :: binary() - The name of a virtual host in the broker,
%%     defaults to &lt;&lt;"/"&gt;&gt;</li>
%% <li>host :: string() - The hostname of the broker,
%%     defaults to "localhost"</li>
%% <li>port :: integer() - The port the broker is listening on,
%%     defaults to 5672</li>
%% </ul>

%%---------------------------------------------------------------------------
%% AMQP Connection API Methods
%%---------------------------------------------------------------------------

%% @spec (amqp_params()) -> [Connection]
%% where
%%      Connection = pid()
%% @doc Starts a direct connection to a RabbitMQ server, assuming that
%% the server is running in the same process space.
start_direct(Params) -> start_direct_internal(Params, false).

%% @spec (amqp_params()) -> [Connection]
%% where
%%      Connection = pid()
%% @doc Starts a direct connection to a RabbitMQ server, assuming that
%% the server is running in the same process space. The resulting process
%% is linked to the invoking process.
start_direct_link(Params) -> start_direct_internal(Params, true).

start_direct_internal(#amqp_params{username     = User,
                                   password     = Password,
                                   virtual_host = VHost},
                      ProcLink) ->
    InitialState = #connection_state{username  = User,
                                     password  = Password,
                                     vhostpath = VHost},
    {ok, Pid} = start_internal(InitialState, amqp_direct_driver, ProcLink),
    Pid.

<<<<<<< HEAD
start_direct_link(User, Password) ->
    start_direct(User, Password, true).


%% Starts a networked conection to a remote AMQP server.
start_network(User, Password, Host, Port) ->
    start_network(User, Password, Host, Port, <<"/">>, false).

start_network(User, Password, Host, Port, SslOpts) when is_list(SslOpts)  -> 
    start_network(User,Password,Host,Port,<<"/">>,SslOpts,false);
start_network(User, Password, Host, Port, VHost) ->
    start_network(User, Password, Host, Port, VHost, false).

start_network(User, Password, Host, Port, VHost, SslOpts) when is_list(SslOpts) -> 
    start_network(User, Password, Host, Port, VHost, SslOpts, false);
start_network(User, Password, Host, Port, VHost, ProcLink) ->
    InitialState = #connection_state{username = User,
                                     password = Password,
=======
%% @spec (amqp_params()) -> [Connection]
%% where
%%      Connection = pid()
%% @doc Starts a networked conection to a remote AMQP server.
start_network(Params) -> start_network_internal(Params, false).

%% @spec (amqp_params()) -> [Connection]
%% where
%%      Connection = pid()
%% @doc Starts a networked connection to a remote AMQP server. The resulting 
%% process is linked to the invoking process.
start_network_link(Params) -> start_network_internal(Params, true).

start_network_internal(#amqp_params{username     = User,
                                    password     = Password,
                                    virtual_host = VHost,
                                    host         = Host,
                                    port         = Port},
                       ProcLink) ->
    InitialState = #connection_state{username   = User,
                                     password   = Password,
>>>>>>> e8809564
                                     serverhost = Host,
                                     vhostpath  = VHost,
                                     port       = Port},
    {ok, Pid} = start_internal(InitialState, amqp_network_driver, ProcLink),
    Pid.

<<<<<<< HEAD
start_network(User, Password, Host, Port, VHost, SslOpts, ProcLink) when is_list(SslOpts) ->
    InitialState = #connection_state{username = User,
                                     password = Password,
                                     serverhost = Host,
                                     vhostpath = VHost,
                                     port = Port,
                                     sslopts=SslOpts},
    {ok, Pid} = start_internal(InitialState, amqp_network_driver, ProcLink),
    Pid.

start_network_link(User, Password, Host, Port) ->
    start_network(User, Password, Host, Port, <<"/">>, true).

start_network_link(User, Password, Host, Port, SslOpts) when is_list(SslOpts) -> 
    start_network(User, Password, Host, Port, <<"/">>, SslOpts, true);
start_network_link(User, Password, Host, Port, VHost) ->
    start_network(User, Password, Host, Port, VHost, true).

start_network_link(User, Password, Host, Port, VHost, SslOpts) when is_list(SslOpts) -> 
    start_network(User, Password, Host, Port, VHost, SslOpts, true).

=======
>>>>>>> e8809564
start_internal(InitialState, Driver, _Link = true) when is_atom(Driver) ->
    gen_server:start_link(?MODULE, [InitialState, Driver], []);
start_internal(InitialState, Driver, _Link = false) when is_atom(Driver) ->
    gen_server:start(?MODULE, [InitialState, Driver], []).

%%---------------------------------------------------------------------------
%% Open and close channels API Methods
%%---------------------------------------------------------------------------

%% @doc Invokes open_channel(ConnectionPid, none, &lt;&lt;&gt;&gt;). 
%% Opens a channel without having to specify a channel number.
open_channel(ConnectionPid) ->
    open_channel(ConnectionPid, none, <<>>).

%% @spec (ConnectionPid, ChannelNumber, OutOfBand) -> ChannelPid
%% where
%%      ChannelNumber = integer()
%%      OutOfBand = binary()
%%      ConnectionPid = pid()
%%      ChannelPid = pid()
%% @doc Opens an AMQP channel.
%% This function assumes that an AMQP connection (networked or direct)
%% has already been successfully established.
open_channel(ConnectionPid, ChannelNumber, OutOfBand) ->
    gen_server:call(ConnectionPid,
                    {open_channel, ChannelNumber, OutOfBand}, infinity).

%% @type close() = #'connection.close'{}.
%% The fields of this record are defined in the AMQP specification.
%% @spec (ConnectionPid, Close) -> ok
%% where
%%      ConnectionPid = pid()
%%      Close = close()
%% @doc Closes the AMQP connection
close(ConnectionPid, Close) -> gen_server:call(ConnectionPid, Close, infinity).

%%---------------------------------------------------------------------------
%% Internal plumbing
%%---------------------------------------------------------------------------

%% Starts a new channel process, invokes the correct driver
%% (network or direct) to perform any environment specific channel setup and
%% starts the AMQP ChannelOpen handshake.
handle_open_channel({ChannelNumber, OutOfBand},
                    #connection_state{driver = Driver} = State) ->
    {ChannelPid, Number, NewState} = start_channel(ChannelNumber, State),
    Driver:open_channel({Number, OutOfBand}, ChannelPid, NewState),
    #'channel.open_ok'{} = amqp_channel:call(ChannelPid, #'channel.open'{}),
    {reply, ChannelPid, NewState}.

%% Creates a new channel process
start_channel(ChannelNumber,
              State = #connection_state{driver = Driver,
                                        reader_pid = ReaderPid,
                                        channel0_writer_pid = WriterPid}) ->
    ChannelState =
        #channel_state{
            parent_connection = self(),
            number = Number   = assign_channel_number(ChannelNumber, State),
            close_fun         = fun(X)       -> Driver:close_channel(X) end,
            do2               = fun(X, Y)    -> Driver:do(X, Y) end,
            do3               = fun(X, Y, Z) -> Driver:do(X, Y, Z) end,
            reader_pid        = ReaderPid,
            writer_pid        = WriterPid},
    {ok, ChannelPid} = gen_server:start_link(amqp_channel,
                                             [ChannelState], []),
    NewState = register_channel(Number, ChannelPid, State),
    {ChannelPid, Number, NewState}.

assign_channel_number(none, #connection_state{channels = Channels,
                                              channel_max = Max}) ->
    allocate_channel_number(dict:fetch_keys(Channels), Max);

assign_channel_number(ChannelNumber, _State) ->
    %% TODO bug: check whether this is already taken
    ChannelNumber.

register_channel(ChannelNumber, ChannelPid,
                 State = #connection_state{channels = Channels0}) ->
    Channels1 =
    case dict:is_key(ChannelNumber, Channels0) of
        true ->
            exit({channel_already_registered, ChannelNumber});
        false ->
            dict:store(ChannelNumber, ChannelPid, Channels0)
    end,
    State#connection_state{channels = Channels1}.

%% This will be called when a channel process exits and needs to be
%% deregistered
%% This peforms the reverse mapping so that you can lookup a channel pid
unregister_channel(ChannelPid,
                   State = #connection_state{channels = Channels0} )
        when is_pid(ChannelPid)->
    ReverseMapping = fun(_Number, Pid) -> Pid == ChannelPid end,
    Projection = dict:filter(ReverseMapping, Channels0),
    %% TODO This differentiation is only necessary for the direct channel,
    %% look into preventing the invocation of this method
    Channels1 = case dict:fetch_keys(Projection) of
                    [] ->
                        Channels0;
                    [ChannelNumber|_] ->
                        dict:erase(ChannelNumber, Channels0)
                end,
    State#connection_state{channels = Channels1};

%% This will be called when a channel process exits and needs to be
%% deregistered
unregister_channel(ChannelNumber,
                   State = #connection_state{channels = Channels0}) ->
    Channels1 = dict:erase(ChannelNumber, Channels0),
    State#connection_state{channels = Channels1}.

allocate_channel_number([], _Max)-> 1;

allocate_channel_number(Channels, _Max) ->
    MaxChannel = lists:max(Channels),
    %% TODO check channel max and reallocate appropriately
    MaxChannel + 1.

close_connection(Close, From, State = #connection_state{driver = Driver}) ->
    Driver:close_connection(Close, From, State).

%%---------------------------------------------------------------------------
%% gen_server callbacks
%%---------------------------------------------------------------------------

%% @private
init([InitialState, Driver]) when is_atom(Driver) ->
    process_flag(trap_exit, true),
    State = Driver:handshake(InitialState),
    {ok, State#connection_state{driver = Driver} }.

%% @private
%% Starts a new channel
handle_call({open_channel, ChannelNumber, OutOfBand}, _From, State) ->
    handle_open_channel({ChannelNumber, OutOfBand}, State);

%% @private
%% Shuts the AMQP connection down
handle_call(Close = #'connection.close'{}, From, State) ->
    close_connection(Close, From, State),
    {stop, normal, State}.

%%---------------------------------------------------------------------------
%% Handle forced close from the broker
%%---------------------------------------------------------------------------

%% @private
handle_cast({method, #'connection.close'{reply_code = Code,
                                         reply_text = Text}, _Content},
            State = #connection_state{driver = Driver}) ->
    io:format("Broker forced connection: ~p -> ~p~n", [Code, Text]),
    Driver:handle_broker_close(State),
    {stop, normal, State}.

%%---------------------------------------------------------------------------
%% Trap exits
%%---------------------------------------------------------------------------
%% @private
handle_info( {'EXIT', Pid, {amqp, Reason, Msg, Context}}, State) ->
    io:format("Channel Peer ~p sent this message: ~p -> ~p~n",
              [Pid, Msg, Context]),
    {HardError, Code, Text} = rabbit_framing:lookup_amqp_exception(Reason),
    case HardError of
        false ->
            io:format("Just trapping this exit and proceding to trap an "
                      "exit from the client channel process~n"),
            {noreply, State};
        true ->
            io:format("Hard error: (Code = ~p, Text = ~p)~n", [Code, Text]),
            {stop, {hard_error, {Code, Text}}, State}
    end;

%% @private
%% Just the amqp channel shutting down, so unregister this channel
handle_info( {'EXIT', Pid, normal}, State) ->
    {noreply, unregister_channel(Pid, State) };

%% @private
%% This is a special case for abruptly closed socket connections
handle_info( {'EXIT', _Pid, {socket_error, Reason}}, State) ->
    {stop, {socket_error, Reason}, State};

%% @private
handle_info( {'EXIT', _Pid, Reason = {unknown_message_type, _}}, State) ->
    {stop, Reason, State};

%% @private
handle_info( {'EXIT', _Pid, Reason = connection_socket_closed_unexpectedly},
             State) ->
    {stop, Reason, State};

%% @private
handle_info( {'EXIT', _Pid, Reason = connection_timeout}, State) ->
    {stop, Reason, State};

%% @private
handle_info( {'EXIT', Pid, Reason}, State) ->
    io:format("Connection: Handling exit from ~p --> ~p~n", [Pid, Reason]),
    {noreply, unregister_channel(Pid, State) }.

%%---------------------------------------------------------------------------
%% Rest of the gen_server callbacks
%%---------------------------------------------------------------------------

%% @private
terminate(_Reason, _State) ->
    ok.
    
%% @private
code_change(_OldVsn, State, _Extra) ->
    State.<|MERGE_RESOLUTION|>--- conflicted
+++ resolved
@@ -37,15 +37,8 @@
 -export([init/1, terminate/2, code_change/3, handle_call/3, handle_cast/2,
          handle_info/2]).
 -export([open_channel/1, open_channel/3]).
-<<<<<<< HEAD
--export([start_direct/2, start_direct/3]).
--export([start_direct_link/2]).
--export([start_network/4, start_network/5, start_network/6]).
--export([start_network_link/4, start_network_link/5, start_network_link/6]).
-=======
 -export([start_direct/1, start_direct_link/1]).
 -export([start_network/1, start_network_link/1]).
->>>>>>> e8809564
 -export([close/2]).
 
 %%---------------------------------------------------------------------------
@@ -96,26 +89,6 @@
     {ok, Pid} = start_internal(InitialState, amqp_direct_driver, ProcLink),
     Pid.
 
-<<<<<<< HEAD
-start_direct_link(User, Password) ->
-    start_direct(User, Password, true).
-
-
-%% Starts a networked conection to a remote AMQP server.
-start_network(User, Password, Host, Port) ->
-    start_network(User, Password, Host, Port, <<"/">>, false).
-
-start_network(User, Password, Host, Port, SslOpts) when is_list(SslOpts)  -> 
-    start_network(User,Password,Host,Port,<<"/">>,SslOpts,false);
-start_network(User, Password, Host, Port, VHost) ->
-    start_network(User, Password, Host, Port, VHost, false).
-
-start_network(User, Password, Host, Port, VHost, SslOpts) when is_list(SslOpts) -> 
-    start_network(User, Password, Host, Port, VHost, SslOpts, false);
-start_network(User, Password, Host, Port, VHost, ProcLink) ->
-    InitialState = #connection_state{username = User,
-                                     password = Password,
-=======
 %% @spec (amqp_params()) -> [Connection]
 %% where
 %%      Connection = pid()
@@ -133,41 +106,18 @@
                                     password     = Password,
                                     virtual_host = VHost,
                                     host         = Host,
-                                    port         = Port},
+                                    port         = Port,
+                                    ssl_options  = SSLOpts},
                        ProcLink) ->
-    InitialState = #connection_state{username   = User,
-                                     password   = Password,
->>>>>>> e8809564
-                                     serverhost = Host,
-                                     vhostpath  = VHost,
-                                     port       = Port},
+    InitialState = #connection_state{username    = User,
+                                     password    = Password,
+                                     serverhost  = Host,
+                                     vhostpath   = VHost,
+                                     port        = Port,
+                                     ssl_options = SSLOpts},
     {ok, Pid} = start_internal(InitialState, amqp_network_driver, ProcLink),
     Pid.
 
-<<<<<<< HEAD
-start_network(User, Password, Host, Port, VHost, SslOpts, ProcLink) when is_list(SslOpts) ->
-    InitialState = #connection_state{username = User,
-                                     password = Password,
-                                     serverhost = Host,
-                                     vhostpath = VHost,
-                                     port = Port,
-                                     sslopts=SslOpts},
-    {ok, Pid} = start_internal(InitialState, amqp_network_driver, ProcLink),
-    Pid.
-
-start_network_link(User, Password, Host, Port) ->
-    start_network(User, Password, Host, Port, <<"/">>, true).
-
-start_network_link(User, Password, Host, Port, SslOpts) when is_list(SslOpts) -> 
-    start_network(User, Password, Host, Port, <<"/">>, SslOpts, true);
-start_network_link(User, Password, Host, Port, VHost) ->
-    start_network(User, Password, Host, Port, VHost, true).
-
-start_network_link(User, Password, Host, Port, VHost, SslOpts) when is_list(SslOpts) -> 
-    start_network(User, Password, Host, Port, VHost, SslOpts, true).
-
-=======
->>>>>>> e8809564
 start_internal(InitialState, Driver, _Link = true) when is_atom(Driver) ->
     gen_server:start_link(?MODULE, [InitialState, Driver], []);
 start_internal(InitialState, Driver, _Link = false) when is_atom(Driver) ->
