--- conflicted
+++ resolved
@@ -230,66 +230,6 @@
 basic_reject_test(Connection) ->
     lib_amqp:close_connection(Connection).
 
-
-<<<<<<< HEAD
-
-%---------------------------------------------------------------------------
-
-% This tests whether RPC over AMQP produces the same result as invoking the
-% same argument against the same underlying gen_server instance.
-rpc_test(Connection) ->
-    Q = uuid(),
-    {ok, Handler} = gen_server:start(?MODULE, [], []),
-    Server = amqp_rpc_server:start(Connection, Q, Handler),
-    Client = amqp_rpc_client:start(Connection, Q),
-
-    Input = 1,
-    Reply = amqp_rpc_client:call(Client, term_to_binary(Input)),
-
-    Expected = gen_server:call(Handler, Input),
-    DecodedReply = binary_to_term(Reply),
-    ?assertMatch(Expected, DecodedReply),
-
-    amqp_rpc_client:stop(Client),
-    amqp_rpc_server:stop(Server),
-    gen_server:call(Handler, stop),
-    ok.
-
-increment(A) ->
-    A + 1.
-
-%---------------------------------------------------------------------------
-% gen_server callbacks
-%---------------------------------------------------------------------------
-
-init(Args) ->
-    {ok, Args}.
-
-handle_info(_Msg, State) ->
-    {noreply, State}.
-
-handle_cast(_Msg, State) ->
-    {noreply, State}.
-
-handle_call(stop, _From, State) ->
-    {stop, normal, ok, State};
-
-handle_call(Msg, _From, State) when is_binary(Msg) ->
-    Arg = binary_to_term(Msg),
-    Reply = term_to_binary(increment(Arg)),
-    {reply, Reply, State};
-
-handle_call(Msg, _From, State) when is_integer(Msg) ->
-    {reply, increment(Msg), State}.
-
-terminate(_Reason, _State) ->
-    ok.
-
-code_change(_OldVsn, State, _Extra) ->
-    State.
-
-%---------------------------------------------------------------------------
-=======
 %----------------------------------------------------------------------------
 % Unit test for the direct client
 % This just relies on the fact that a fresh Rabbit VM must consume more than
@@ -394,7 +334,7 @@
         _ ->
             cf_producer_loop(Channel, X, Key, PublishFun, N + 1)
     end.
-    
+
 cf_handler_loop(Producer) ->
     receive
         #'channel.flow'{active = false} ->
@@ -407,8 +347,59 @@
             cf_handler_loop(Producer);
         stop -> ok
     end.
-%----------------------------------------------------------------------------
->>>>>>> f9e6d291
+
+%---------------------------------------------------------------------------
+% This tests whether RPC over AMQP produces the same result as invoking the
+% same argument against the same underlying gen_server instance.
+rpc_test(Connection) ->
+    Q = uuid(),
+    {ok, Handler} = gen_server:start(?MODULE, [], []),
+    Server = amqp_rpc_server:start(Connection, Q, Handler),
+    Client = amqp_rpc_client:start(Connection, Q),
+    Input = 1,
+    Reply = amqp_rpc_client:call(Client, term_to_binary(Input)),
+    Expected = gen_server:call(Handler, Input),
+    DecodedReply = binary_to_term(Reply),
+    ?assertMatch(Expected, DecodedReply),
+    amqp_rpc_client:stop(Client),
+    amqp_rpc_server:stop(Server),
+    gen_server:call(Handler, stop),
+    ok.
+
+increment(A) ->
+    A + 1.
+
+%---------------------------------------------------------------------------
+% gen_server callbacks
+%---------------------------------------------------------------------------
+
+init(Args) ->
+    {ok, Args}.
+
+handle_info(_Msg, State) ->
+    {noreply, State}.
+
+handle_cast(_Msg, State) ->
+    {noreply, State}.
+
+handle_call(stop, _From, State) ->
+    {stop, normal, ok, State};
+
+handle_call(Msg, _From, State) when is_binary(Msg) ->
+    Arg = binary_to_term(Msg),
+    Reply = term_to_binary(increment(Arg)),
+    {reply, Reply, State};
+
+handle_call(Msg, _From, State) when is_integer(Msg) ->
+    {reply, increment(Msg), State}.
+
+terminate(_Reason, _State) ->
+    ok.
+
+code_change(_OldVsn, State, _Extra) ->
+    State.
+
+%---------------------------------------------------------------------------
 
 setup_publish(Channel) ->
     Publish = #publish{routing_key = <<"a.b.c.d">>,
