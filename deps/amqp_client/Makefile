#   The contents of this file are subject to the Mozilla Public License
#   Version 1.1 (the "License"); you may not use this file except in
#   compliance with the License. You may obtain a copy of the License at
#   http://www.mozilla.org/MPL/
#
#   Software distributed under the License is distributed on an "AS IS"
#   basis, WITHOUT WARRANTY OF ANY KIND, either express or implied. See the
#   License for the specific language governing rights and limitations
#   under the License.
#
#   The Original Code is the RabbitMQ Erlang Client.
#
#   The Initial Developers of the Original Code are LShift Ltd.,
#   Cohesive Financial Technologies LLC., and Rabbit Technologies Ltd.
#
#   Portions created by LShift Ltd., Cohesive Financial
#   Technologies LLC., and Rabbit Technologies Ltd. are Copyright (C) 
#   2007 LShift Ltd., Cohesive Financial Technologies LLC., and Rabbit 
#   Technologies Ltd.; 
#
#   All Rights Reserved.
#
#   Contributor(s): Ben Hood <0x6e6562@gmail.com>.
#

EBIN_DIR=ebin
export BROKER_DIR=../rabbitmq-server
export INCLUDE_DIR=include
<<<<<<< HEAD
=======
export INCLUDE_SERV_DIR=$(BROKER_DIR)/include
>>>>>>> 206bb5b6
TEST_DIR=test
SOURCE_DIR=src
DIST_DIR=dist
DEPS_DIR=deps

DEPS=$(shell erl -noshell -eval '{ok,[{_,_,[_,_,{modules, Mods},_,_,_]}]} = \
                                 file:consult("rabbit_common.app"), \
                                 [io:format("~p ",[M]) || M <- Mods], halt().')

PACKAGE=amqp_client
PACKAGE_NAME=$(PACKAGE).ez
COMMON_PACKAGE=rabbit_common
COMMON_PACKAGE_NAME=$(COMMON_PACKAGE).ez

INCLUDES=$(wildcard $(INCLUDE_DIR)/*.hrl)
SOURCES=$(wildcard $(SOURCE_DIR)/*.erl)
TARGETS=$(patsubst $(SOURCE_DIR)/%.erl, $(EBIN_DIR)/%.beam, $(SOURCES))
TEST_SOURCES=$(wildcard $(TEST_DIR)/*.erl)
TEST_TARGETS=$(patsubst $(TEST_DIR)/%.erl, $(TEST_DIR)/%.beam, $(TEST_SOURCES))

<<<<<<< HEAD
LOAD_PATH=$(EBIN_DIR) $(BROKER_SYMLINK)/ebin $(TEST_DIR)
LIBS_PATH=ERL_LIBS=$(DEPS_DIR):$(DIST_DIR)
=======
LOAD_PATH=$(EBIN_DIR) $(BROKER_DIR)/ebin $(TEST_DIR)

COVER_START := -s cover start -s rabbit_misc enable_cover ../rabbitmq-erlang-client
COVER_STOP := -s rabbit_misc report_cover ../rabbitmq-erlang-client -s cover stop
>>>>>>> 206bb5b6

ifndef USE_SPECS
# our type specs rely on features / bug fixes in dialyzer that are
# only available in R12B-3 upwards
#
# NB: the test assumes that version number will only contain single digits
export USE_SPECS=$(shell if [ $$(erl -noshell -eval 'io:format(erlang:system_info(version)), halt().') \> "5.6.2" ]; then echo "true"; else echo "false"; fi)
endif

ERLC_OPTS=-I $(INCLUDE_DIR) -o $(EBIN_DIR) -Wall -v +debug_info $(shell [ $(USE_SPECS) = "true" ] && echo "-Duse_specs")

RABBITMQ_NODENAME=rabbit
PA_LOAD_PATH=-pa $(realpath $(LOAD_PATH))

PLT=$(HOME)/.dialyzer_plt
DIALYZER_CALL=dialyzer --plt $(PLT)

.PHONY: all compile compile_tests run run_in_broker dialyzer dialyze_all \
	add_broker_to_plt prepare_tests all_tests test_suites \
	test_suites_coverage run_test_broker start_test_broker_node \
	stop_test_broker_node test_network test_direct test_network_coverage \
	test_direct_coverage test_common_package clean source_tarball package \
	common_package

all: compile

compile: $(TARGETS)

compile_tests: $(TEST_DIR)
	$(MAKE) -C $(TEST_DIR)

<<<<<<< HEAD
=======
run: compile
	erl -pa $(LOAD_PATH)

run_in_broker: compile $(BROKER_DIR)
	$(MAKE) RABBITMQ_SERVER_START_ARGS='$(PA_LOAD_PATH)' -C $(BROKER_DIR) run

>>>>>>> 206bb5b6
dialyze: $(TARGETS)
	$(DIALYZER_CALL) -c $^

dialyze_all: $(TARGETS) $(TEST_TARGETS)
	$(DIALYZER_CALL) -c $^

add_broker_to_plt: $(BROKER_DIR)/ebin
	$(DIALYZER_CALL) --add_to_plt -r $<

<<<<<<< HEAD
$(TEST_TARGETS): $(TEST_DIR)

.PHONY: $(TEST_DIR)
$(TEST_DIR): $(BROKER_SYMLINK)
	$(MAKE) -C $(TEST_DIR)

$(BROKER_SYMLINK):
ifdef BROKER_DIR
	ln -sf $(BROKER_DIR) $(BROKER_SYMLINK)
endif

$(DEPS_DIR)/$(COMMON_PACKAGE_NAME): $(BROKER_SYMLINK)
	$(MAKE) -C $(BROKER_SYMLINK)
	mkdir -p $(DEPS_DIR)/$(COMMON_PACKAGE)/$(EBIN_DIR)
	mkdir -p $(DEPS_DIR)/$(COMMON_PACKAGE)/$(INCLUDE_DIR)
	cp $(COMMON_PACKAGE).app $(DEPS_DIR)/$(COMMON_PACKAGE)/$(EBIN_DIR)
	$(foreach DEP, $(DEPS), \
        ( cp $(BROKER_SYMLINK)/$(EBIN_DIR)/$(DEP).beam \
          $(DEPS_DIR)/$(COMMON_PACKAGE)/$(EBIN_DIR) \
        );)
	cp $(BROKER_SYMLINK)/$(INCLUDE_DIR)/*.hrl \
            $(DEPS_DIR)/$(COMMON_PACKAGE)/$(INCLUDE_DIR)
	(cd $(DEPS_DIR); zip -r $(COMMON_PACKAGE_NAME) $(COMMON_PACKAGE))

$(EBIN_DIR)/%.beam: $(SOURCE_DIR)/%.erl $(INCLUDES) $(DEPS_DIR)/$(COMMON_PACKAGE_NAME)
	mkdir -p $(EBIN_DIR); $(LIBS_PATH) erlc $(ERLC_OPTS) $<


run: compile
	erl -pa $(LOAD_PATH)

run_with_broker: compile
	$(ERL_WITH_BROKER)


all_tests: compile compile_tests
	$(ERL_WITH_BROKER) -eval 'network_client_SUITE:test(),direct_client_SUITE:test(),halt()'

all_tests_coverage: compile compile_tests
	$(ERL_WITH_BROKER) -eval 'rabbit_misc:enable_cover(),network_client_SUITE:test(),direct_client_SUITE:test(),rabbit_misc:report_cover(),halt()'

test_network: compile compile_tests
	$(ERL_WITH_BROKER) -eval 'network_client_SUITE:test(),halt().'

test_network_coverage: compile compile_tests
	$(ERL_WITH_BROKER) -eval 'network_client_SUITE:test_coverage(),halt().'

test_direct: compile compile_tests
	$(ERL_WITH_BROKER) -eval 'direct_client_SUITE:test(),halt().'

test_direct_coverage: compile compile_tests
	$(ERL_WITH_BROKER) -eval 'direct_client_SUITE:test_coverage(),halt().'

=======
###############################################################################
##  Testing
###############################################################################

prepare_tests: compile compile_tests

all_tests: prepare_tests
	OK=true && \
	{ $(MAKE) test_suites || OK=false; } && \
	{ $(MAKE) test_common_package || OK=false; } && \
	$$OK

test_suites: prepare_tests
	OK=true && \
	{ $(MAKE) test_network || OK=false; } && \
	{ $(MAKE) test_direct || OK=false; } && \
	$$OK

test_suites_coverage: prepare_tests
	OK=true && \
	{ $(MAKE) test_network_coverage || OK=false; } && \
	{ $(MAKE) test_direct_coverage || OK=false; } && \
	$$OK

run_test_broker:
	OK=true && \
	TMPFILE=$$(mktemp) && \
	{ $(MAKE) -C $(BROKER_DIR) run-node \
		RABBITMQ_SERVER_START_ARGS="$(PA_LOAD_PATH) \
		-noshell -s rabbit $(RUN_TEST_BROKER_ARGS) -s init stop" 2>&1 | \
		tee $$TMPFILE || OK=false; } && \
	{ egrep "All .+ tests (successful|passed)." $$TMPFILE || OK=false; } && \
	rm $$TMPFILE && \
	$$OK

start_test_broker_node:
	$(MAKE) RABBITMQ_SERVER_START_ARGS='-s rabbit' -C $(BROKER_DIR) start-background-node

stop_test_broker_node:
	erl_call -sname $(RABBITMQ_NODENAME) -q

test_network: prepare_tests
	$(MAKE) run_test_broker RUN_TEST_BROKER_ARGS="-s network_client_SUITE test"

test_direct: prepare_tests
	$(MAKE) run_test_broker RUN_TEST_BROKER_ARGS="-s direct_client_SUITE test"

test_network_coverage: prepare_tests
	$(MAKE) run_test_broker \
	RUN_TEST_BROKER_ARGS="$(COVER_START) -s network_client_SUITE test $(COVER_STOP)"

test_direct_coverage: prepare_tests
	$(MAKE) run_test_broker \
	RUN_TEST_BROKER_ARGS="$(COVER_START) -s direct_client_SUITE test $(COVER_STOP)"

test_common_package: package common_package prepare_tests
	$(MAKE) start_test_broker_node
	OK=true && \
	TMPFILE=$$(mktemp) && \
	    { ERL_LIBS=$(DIST_DIR) erl -noshell -pa $(TEST_DIR) \
	    -eval 'network_client_SUITE:test(), halt().' 2>&1 | \
		tee $$TMPFILE || OK=false; } && \
	{ egrep "All .+ tests (successful|passed)." $$TMPFILE || OK=false; } && \
	rm $$TMPFILE && \
	$(MAKE) stop_test_broker_node && \
	$$OK
>>>>>>> 206bb5b6

clean:
	rm -f $(EBIN_DIR)/*.beam
	rm -f erl_crash.dump
	rm -fr dist
	$(MAKE) -C $(TEST_DIR) clean


###############################################################################
##  Packaging
###############################################################################

source_tarball: $(DIST_DIR)
	cp -a README Makefile dist/$(DIST_DIR)/
	mkdir -p dist/$(DIST_DIR)/$(SOURCE_DIR)
	cp -a $(SOURCE_DIR)/*.erl dist/$(DIST_DIR)/$(SOURCE_DIR)/
	mkdir -p dist/$(DIST_DIR)/$(INCLUDE_DIR)
	cp -a $(INCLUDE_DIR)/*.hrl dist/$(DIST_DIR)/$(INCLUDE_DIR)/
	mkdir -p dist/$(DIST_DIR)/$(TEST_DIR)
	cp -a $(TEST_DIR)/*.erl dist/$(DIST_DIR)/$(TEST_DIR)/
	cp -a $(TEST_DIR)/Makefile dist/$(DIST_DIR)/$(TEST_DIR)/
	cd dist ; tar cvzf $(DIST_DIR).tar.gz $(DIST_DIR)

package: $(DIST_DIR)
	$(MAKE) clean compile
	mkdir -p $(DIST_DIR)/$(PACKAGE)
	cp -r $(EBIN_DIR) $(DIST_DIR)/$(PACKAGE)
	cp -r $(INCLUDE_DIR) $(DIST_DIR)/$(PACKAGE)
	(cd $(DIST_DIR); zip -r $(PACKAGE_NAME) $(PACKAGE))

<<<<<<< HEAD
test_common_package: package $(DEPS_DIR)/$(COMMON_PACKAGE_NAME) $(TEST_TARGETS)
	@echo This target requires that you are already running an instance \
        of the broker on the localhost.......
	$(LIBS_PATH) erl -pa test -eval 'network_client_SUITE:test(),halt().'
=======
common_package: $(BROKER_DIR)
	mkdir -p $(DIST_DIR)/$(COMMON_PACKAGE)/$(EBIN_DIR)
	cp $(COMMON_PACKAGE).app $(DIST_DIR)/$(COMMON_PACKAGE)/$(EBIN_DIR)
	$(foreach DEP, $(DEPS), \
        ( cp $(BROKER_DIR)/$(EBIN_DIR)/$(DEP).beam \
          $(DIST_DIR)/$(COMMON_PACKAGE)/$(EBIN_DIR) \
        );)
	(cd $(DIST_DIR); zip -r $(COMMON_PACKAGE_NAME) $(COMMON_PACKAGE))


###############################################################################
##  Internal targets
###############################################################################


$(EBIN_DIR)/%.beam: $(SOURCE_DIR)/%.erl $(INCLUDES) | $(EBIN_DIR)
	erlc $(ERLC_OPTS) $<

$(BROKER_DIR):
	test -e $(BROKER_DIR)
	$(MAKE_BROKER)

$(DIST_DIR):
	mkdir -p $@
>>>>>>> 206bb5b6
<|MERGE_RESOLUTION|>--- conflicted
+++ resolved
@@ -26,10 +26,7 @@
 EBIN_DIR=ebin
 export BROKER_DIR=../rabbitmq-server
 export INCLUDE_DIR=include
-<<<<<<< HEAD
-=======
 export INCLUDE_SERV_DIR=$(BROKER_DIR)/include
->>>>>>> 206bb5b6
 TEST_DIR=test
 SOURCE_DIR=src
 DIST_DIR=dist
@@ -50,15 +47,11 @@
 TEST_SOURCES=$(wildcard $(TEST_DIR)/*.erl)
 TEST_TARGETS=$(patsubst $(TEST_DIR)/%.erl, $(TEST_DIR)/%.beam, $(TEST_SOURCES))
 
-<<<<<<< HEAD
-LOAD_PATH=$(EBIN_DIR) $(BROKER_SYMLINK)/ebin $(TEST_DIR)
 LIBS_PATH=ERL_LIBS=$(DEPS_DIR):$(DIST_DIR)
-=======
 LOAD_PATH=$(EBIN_DIR) $(BROKER_DIR)/ebin $(TEST_DIR)
 
 COVER_START := -s cover start -s rabbit_misc enable_cover ../rabbitmq-erlang-client
 COVER_STOP := -s rabbit_misc report_cover ../rabbitmq-erlang-client -s cover stop
->>>>>>> 206bb5b6
 
 ifndef USE_SPECS
 # our type specs rely on features / bug fixes in dialyzer that are
@@ -90,15 +83,12 @@
 compile_tests: $(TEST_DIR)
 	$(MAKE) -C $(TEST_DIR)
 
-<<<<<<< HEAD
-=======
 run: compile
 	erl -pa $(LOAD_PATH)
 
 run_in_broker: compile $(BROKER_DIR)
 	$(MAKE) RABBITMQ_SERVER_START_ARGS='$(PA_LOAD_PATH)' -C $(BROKER_DIR) run
 
->>>>>>> 206bb5b6
 dialyze: $(TARGETS)
 	$(DIALYZER_CALL) -c $^
 
@@ -108,72 +98,33 @@
 add_broker_to_plt: $(BROKER_DIR)/ebin
 	$(DIALYZER_CALL) --add_to_plt -r $<
 
-<<<<<<< HEAD
-$(TEST_TARGETS): $(TEST_DIR)
-
-.PHONY: $(TEST_DIR)
-$(TEST_DIR): $(BROKER_SYMLINK)
-	$(MAKE) -C $(TEST_DIR)
-
-$(BROKER_SYMLINK):
-ifdef BROKER_DIR
-	ln -sf $(BROKER_DIR) $(BROKER_SYMLINK)
-endif
-
-$(DEPS_DIR)/$(COMMON_PACKAGE_NAME): $(BROKER_SYMLINK)
-	$(MAKE) -C $(BROKER_SYMLINK)
+###############################################################################
+##  Testing
+###############################################################################
+
+prepare_tests: compile compile_tests
+
+all_tests: prepare_tests
+	OK=true && \
+	{ $(MAKE) test_suites || OK=false; } && \
+	{ $(MAKE) test_common_package || OK=false; } && \
+	$$OK
+
+$(DEPS_DIR)/$(COMMON_PACKAGE_NAME): $(BROKER_DIR)
+	$(MAKE) -C $(BROKER_DIR)
 	mkdir -p $(DEPS_DIR)/$(COMMON_PACKAGE)/$(EBIN_DIR)
 	mkdir -p $(DEPS_DIR)/$(COMMON_PACKAGE)/$(INCLUDE_DIR)
 	cp $(COMMON_PACKAGE).app $(DEPS_DIR)/$(COMMON_PACKAGE)/$(EBIN_DIR)
 	$(foreach DEP, $(DEPS), \
-        ( cp $(BROKER_SYMLINK)/$(EBIN_DIR)/$(DEP).beam \
+        ( cp $(BROKER_DIR)/$(EBIN_DIR)/$(DEP).beam \
           $(DEPS_DIR)/$(COMMON_PACKAGE)/$(EBIN_DIR) \
         );)
-	cp $(BROKER_SYMLINK)/$(INCLUDE_DIR)/*.hrl \
+	cp $(BROKER_DIR)/$(INCLUDE_DIR)/*.hrl \
             $(DEPS_DIR)/$(COMMON_PACKAGE)/$(INCLUDE_DIR)
 	(cd $(DEPS_DIR); zip -r $(COMMON_PACKAGE_NAME) $(COMMON_PACKAGE))
 
 $(EBIN_DIR)/%.beam: $(SOURCE_DIR)/%.erl $(INCLUDES) $(DEPS_DIR)/$(COMMON_PACKAGE_NAME)
 	mkdir -p $(EBIN_DIR); $(LIBS_PATH) erlc $(ERLC_OPTS) $<
-
-
-run: compile
-	erl -pa $(LOAD_PATH)
-
-run_with_broker: compile
-	$(ERL_WITH_BROKER)
-
-
-all_tests: compile compile_tests
-	$(ERL_WITH_BROKER) -eval 'network_client_SUITE:test(),direct_client_SUITE:test(),halt()'
-
-all_tests_coverage: compile compile_tests
-	$(ERL_WITH_BROKER) -eval 'rabbit_misc:enable_cover(),network_client_SUITE:test(),direct_client_SUITE:test(),rabbit_misc:report_cover(),halt()'
-
-test_network: compile compile_tests
-	$(ERL_WITH_BROKER) -eval 'network_client_SUITE:test(),halt().'
-
-test_network_coverage: compile compile_tests
-	$(ERL_WITH_BROKER) -eval 'network_client_SUITE:test_coverage(),halt().'
-
-test_direct: compile compile_tests
-	$(ERL_WITH_BROKER) -eval 'direct_client_SUITE:test(),halt().'
-
-test_direct_coverage: compile compile_tests
-	$(ERL_WITH_BROKER) -eval 'direct_client_SUITE:test_coverage(),halt().'
-
-=======
-###############################################################################
-##  Testing
-###############################################################################
-
-prepare_tests: compile compile_tests
-
-all_tests: prepare_tests
-	OK=true && \
-	{ $(MAKE) test_suites || OK=false; } && \
-	{ $(MAKE) test_common_package || OK=false; } && \
-	$$OK
 
 test_suites: prepare_tests
 	OK=true && \
@@ -229,7 +180,6 @@
 	rm $$TMPFILE && \
 	$(MAKE) stop_test_broker_node && \
 	$$OK
->>>>>>> 206bb5b6
 
 clean:
 	rm -f $(EBIN_DIR)/*.beam
@@ -260,12 +210,6 @@
 	cp -r $(INCLUDE_DIR) $(DIST_DIR)/$(PACKAGE)
 	(cd $(DIST_DIR); zip -r $(PACKAGE_NAME) $(PACKAGE))
 
-<<<<<<< HEAD
-test_common_package: package $(DEPS_DIR)/$(COMMON_PACKAGE_NAME) $(TEST_TARGETS)
-	@echo This target requires that you are already running an instance \
-        of the broker on the localhost.......
-	$(LIBS_PATH) erl -pa test -eval 'network_client_SUITE:test(),halt().'
-=======
 common_package: $(BROKER_DIR)
 	mkdir -p $(DIST_DIR)/$(COMMON_PACKAGE)/$(EBIN_DIR)
 	cp $(COMMON_PACKAGE).app $(DIST_DIR)/$(COMMON_PACKAGE)/$(EBIN_DIR)
@@ -275,7 +219,6 @@
         );)
 	(cd $(DIST_DIR); zip -r $(COMMON_PACKAGE_NAME) $(COMMON_PACKAGE))
 
-
 ###############################################################################
 ##  Internal targets
 ###############################################################################
@@ -290,4 +233,3 @@
 
 $(DIST_DIR):
 	mkdir -p $@
->>>>>>> 206bb5b6
