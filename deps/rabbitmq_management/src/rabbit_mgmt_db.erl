--- conflicted
+++ resolved
@@ -37,11 +37,7 @@
             ?FINE_STATS_TYPES).
 
 -define(DELIVER_GET, [deliver, deliver_no_ack, get, get_no_ack]).
-<<<<<<< HEAD
--define(FINE_STATS, [publish, ack, deliver_get, confirm] ++ ?DELIVER_GET).
-=======
--define(FINE_STATS, [publish, ack, deliver_get, return] ++ ?DELIVER_GET).
->>>>>>> f997b22d
+-define(FINE_STATS, [publish, ack, deliver_get, confirm, return] ++ ?DELIVER_GET).
 
 -define(
    FINE_STATS_CHANNEL_LIST,
