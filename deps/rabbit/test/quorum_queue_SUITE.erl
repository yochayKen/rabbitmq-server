%% This Source Code Form is subject to the terms of the Mozilla Public
%% License, v. 2.0. If a copy of the MPL was not distributed with this
%% file, You can obtain one at https://mozilla.org/MPL/2.0/.
%%
%% Copyright (c) 2007-2024 Broadcom. All Rights Reserved. The term “Broadcom” refers to Broadcom Inc. and/or its subsidiaries. All rights reserved.

-module(quorum_queue_SUITE).

-include_lib("common_test/include/ct.hrl").
-include_lib("eunit/include/eunit.hrl").
-include_lib("amqp_client/include/amqp_client.hrl").
-include_lib("rabbitmq_ct_helpers/include/rabbit_assert.hrl").

-import(queue_utils, [wait_for_messages_ready/3,
                      wait_for_messages_pending_ack/3,
                      wait_for_messages_total/3,
                      wait_for_messages/2,
                      dirty_query/3,
                      ra_name/1]).

-import(clustering_utils, [
                           assert_cluster_status/2,
                           assert_clustered/1
                          ]).

-compile([nowarn_export_all, export_all]).


-define(NET_TICKTIME_S, 5).
-define(DEFAULT_AWAIT, 10_000).

suite() ->
    [{timetrap, 5 * 60_000}].

all() ->
    [
      {group, single_node},
      {group, unclustered},
      {group, clustered}
    ].

groups() ->
    [
     {single_node, [], all_tests() ++
                       memory_tests() ++
                       [node_removal_is_quorum_critical,
                        format]},
     {unclustered, [], [
                        {uncluster_size_2, [], [add_member]}
                       ]},
     {clustered, [], [
                      {cluster_size_2, [], [add_member_2,
                                            add_member_not_running,
                                            add_member_classic,
                                            add_member_wrong_type,
                                            add_member_already_a_member,
                                            add_member_not_found,
                                            delete_member_not_running,
                                            delete_member_classic,
                                            delete_member_wrong_type,
                                            delete_member_queue_not_found,
                                            delete_member,
                                            delete_member_not_a_member,
                                            delete_member_member_already_deleted,
                                            node_removal_is_quorum_critical]
                       ++ memory_tests()},
                      {cluster_size_3, [], [
                                            cleanup_data_dir,
                                            channel_handles_ra_event,
                                            declare_during_node_down,
                                            simple_confirm_availability_on_leader_change,
                                            publishing_to_unavailable_queue,
                                            confirm_availability_on_leader_change,
                                            recover_from_single_failure,
                                            recover_from_multiple_failures,
                                            leadership_takeover,
                                            delete_declare,
                                            delete_member_during_node_down,
                                            metrics_cleanup_on_leadership_takeover,
                                            metrics_cleanup_on_leader_crash,
                                            consume_in_minority,
                                            reject_after_leader_transfer,
                                            shrink_all,
                                            rebalance,
                                            node_removal_is_not_quorum_critical,
                                            leader_locator_client_local,
                                            leader_locator_balanced,
                                            leader_locator_balanced_maintenance,
                                            leader_locator_balanced_random_maintenance,
                                            leader_locator_policy,
                                            status,
                                            format,
                                            add_member_2,
                                            single_active_consumer_priority_take_over,
                                            single_active_consumer_priority,
                                            force_shrink_member_to_current_member,
                                            force_all_queues_shrink_member_to_current_member,
                                            force_vhost_queues_shrink_member_to_current_member,
<<<<<<< HEAD
                                            policy_repair,
=======
>>>>>>> af0d8206
                                            gh_12635
                                           ]
                       ++ all_tests()},
                      {cluster_size_5, [], [start_queue,
                                            start_queue_concurrent,
                                            quorum_cluster_size_3,
                                            quorum_cluster_size_7,
                                            node_removal_is_not_quorum_critical,
                                            select_nodes_with_least_replicas,
                                            select_nodes_with_least_replicas_node_down
                                           ]},
                      {clustered_with_partitions, [],
                       [
                        reconnect_consumer_and_publish,
                        reconnect_consumer_and_wait,
                        reconnect_consumer_and_wait_channel_down
                       ]}
                     ]}
    ].

all_tests() ->
    [
     declare_args,
     declare_invalid_properties,
     declare_server_named,
     declare_invalid_arg_1,
     declare_invalid_arg_2,
     declare_invalid_arg_3,
     relaxed_argument_equivalence_checks_on_qq_redeclare,
     consume_invalid_arg_1,
     consume_invalid_arg_2,
     start_queue,
     long_name,
     stop_queue,
     restart_queue,
     restart_all_types,
     stop_start_rabbit_app,
     publish_and_restart,
     subscribe_should_fail_when_global_qos_true,
     dead_letter_to_classic_queue,
     dead_letter_with_memory_limit,
     dead_letter_to_quorum_queue,
     dead_letter_from_classic_to_quorum_queue,
     dead_letter_policy,
     cleanup_queue_state_on_channel_after_publish,
     cleanup_queue_state_on_channel_after_subscribe,
     sync_queue,
     cancel_sync_queue,
     idempotent_recover,
     server_system_recover,
     vhost_with_quorum_queue_is_deleted,
     vhost_with_default_queue_type_declares_quorum_queue,
     node_wide_default_queue_type_declares_quorum_queue,
     delete_immediately_by_resource,
     consume_redelivery_count,
     subscribe_redelivery_count,
     message_bytes_metrics,
     queue_length_limit_drop_head,
     queue_length_limit_reject_publish,
     queue_length_limit_policy_cleared,
     subscribe_redelivery_limit,
     subscribe_redelivery_limit_disable,
     subscribe_redelivery_limit_many,
     subscribe_redelivery_policy,
     subscribe_redelivery_limit_with_dead_letter,
     purge,
     consumer_metrics,
     invalid_policy,
     pre_existing_invalid_policy,
     delete_if_empty,
     delete_if_unused,
     queue_ttl,
     peek,
     oldest_entry_timestamp,
     peek_with_wrong_queue_type,
     message_ttl,
     message_ttl_policy,
     per_message_ttl,
     per_message_ttl_mixed_expiry,
     per_message_ttl_expiration_too_high,
     consumer_priorities,
     cancel_consumer_gh_3729,
     cancel_consumer_gh_12424,
     cancel_and_consume_with_same_tag,
     validate_messages_on_queue,
     amqpl_headers,
     priority_queue_fifo,
     priority_queue_2_1_ratio,
     requeue_multiple_true,
     requeue_multiple_false
    ].

memory_tests() ->
    [
     memory_alarm_rolls_wal,
     reclaim_memory_with_wrong_queue_type
    ].

-define(SUPNAME, ra_server_sup_sup).
%% -------------------------------------------------------------------
%% Testsuite setup/teardown.
%% -------------------------------------------------------------------

init_per_suite(Config0) ->
    rabbit_ct_helpers:log_environment(),
    Config1 = rabbit_ct_helpers:merge_app_env(
                Config0, {rabbit, [{quorum_tick_interval, 256}]}),
    rabbit_ct_helpers:run_setup_steps(Config1, []).

end_per_suite(Config) ->
    rabbit_ct_helpers:run_teardown_steps(Config).

init_per_group(clustered, Config) ->
    rabbit_ct_helpers:set_config(Config, [{rmq_nodes_clustered, true}]);
init_per_group(unclustered, Config) ->
    rabbit_ct_helpers:set_config(Config, [{rmq_nodes_clustered, false}]);
init_per_group(clustered_with_partitions, Config0) ->
    case rabbit_ct_helpers:is_mixed_versions() of
        true ->
            {skip, "clustered_with_partitions is too unreliable in mixed mode"};
        false ->
            Config1 = rabbit_ct_helpers:run_setup_steps(
                       Config0,
                       [fun rabbit_ct_broker_helpers:configure_dist_proxy/1]),
            Config2 = rabbit_ct_helpers:set_config(Config1,
                                                   [{net_ticktime, ?NET_TICKTIME_S}]),
            Config2
    end;
init_per_group(Group, Config) ->
    ClusterSize = case Group of
                      single_node -> 1;
                      uncluster_size_2 -> 2;
                      cluster_size_2 -> 2;
                      cluster_size_3 -> 3;
                      cluster_size_5 -> 5
                  end,
    IsMixed = rabbit_ct_helpers:is_mixed_versions(),
    case ClusterSize of
        2 when IsMixed ->
            {skip, "cluster size 2 isn't mixed versions compatible"};
        _ ->
            Config1 = rabbit_ct_helpers:set_config(Config,
                                                   [{rmq_nodes_count, ClusterSize},
                                                    {rmq_nodename_suffix, Group},
                                                    {tcp_ports_base, {skip_n_nodes, ClusterSize}},
                                                    {net_ticktime, ?NET_TICKTIME_S}
                                                   ]),
            Ret = rabbit_ct_helpers:run_steps(Config1,
                                              [fun merge_app_env/1 ] ++
                                              rabbit_ct_broker_helpers:setup_steps()),
            case Ret of
                {skip, _} ->
                    Ret;
                Config2 ->
                    Res = rabbit_ct_broker_helpers:enable_feature_flag(
                            Config2, 'rabbitmq_4.0.0'),
                    ct:pal("rabbitmq_4.0.0 enable result ~p", [Res]),
                    ok = rabbit_ct_broker_helpers:rpc(
                           Config2, 0, application, set_env,
                           [rabbit, channel_tick_interval, 100]),
                    Config2
            end
    end.

end_per_group(clustered, Config) ->
    Config;
end_per_group(unclustered, Config) ->
    Config;
end_per_group(clustered_with_partitions, Config) ->
    Config;
end_per_group(_, Config) ->
    rabbit_ct_helpers:run_steps(Config,
                                rabbit_ct_broker_helpers:teardown_steps()).

init_per_testcase(Testcase, Config) when Testcase == reconnect_consumer_and_publish;
                                         Testcase == reconnect_consumer_and_wait;
                                         Testcase == reconnect_consumer_and_wait_channel_down ->
    Config1 = rabbit_ct_helpers:testcase_started(Config, Testcase),
    Q = rabbit_data_coercion:to_binary(Testcase),
    Config2 = rabbit_ct_helpers:set_config(Config1,
                                           [{rmq_nodes_count, 3},
                                            {rmq_nodename_suffix, Testcase},
                                            {tcp_ports_base, {skip_n_nodes, 3}},
                                            {queue_name, Q},
                                            {alt_queue_name, <<Q/binary, "_alt">>}
                                           ]),
    rabbit_ct_helpers:run_steps(
      Config2,
      rabbit_ct_broker_helpers:setup_steps() ++
      rabbit_ct_client_helpers:setup_steps());
init_per_testcase(Testcase, Config) ->
    ClusterSize = ?config(rmq_nodes_count, Config),
    IsMixed = rabbit_ct_helpers:is_mixed_versions(),
    case Testcase of
        node_removal_is_not_quorum_critical when IsMixed ->
            {skip, "node_removal_is_not_quorum_critical isn't mixed versions compatible"};
        simple_confirm_availability_on_leader_change when IsMixed ->
            {skip, "simple_confirm_availability_on_leader_change isn't mixed versions compatible"};
        confirm_availability_on_leader_change when IsMixed ->
            {skip, "confirm_availability_on_leader_change isn't mixed versions compatible"};
        recover_from_single_failure when IsMixed ->
            %% In a 3.8/3.9 cluster this will pass only if the failure occurs on the 3.8 node
            {skip, "recover_from_single_failure isn't mixed versions compatible"};
        shrink_all when IsMixed ->
            %% In a 3.8/3.9 cluster only the first shrink will work as expected
            {skip, "skrink_all isn't mixed versions compatible"};
        delete_immediately_by_resource when IsMixed andalso ClusterSize == 3 ->
            {skip, "delete_immediately_by_resource isn't mixed versions compatible"};
        queue_ttl when IsMixed andalso ClusterSize == 3 ->
            {skip, "queue_ttl isn't mixed versions compatible"};
        start_queue when IsMixed andalso ClusterSize == 5 ->
            {skip, "start_queue isn't mixed versions compatible"};
        start_queue_concurrent when IsMixed andalso ClusterSize == 5 ->
            {skip, "start_queue_concurrent isn't mixed versions compatible"};
        leader_locator_client_local when IsMixed ->
            {skip, "leader_locator_client_local isn't mixed versions compatible because "
             "delete_declare isn't mixed versions reliable"};
        leader_locator_balanced_random_maintenance when IsMixed ->
            {skip, "leader_locator_balanced_random_maintenance isn't mixed versions compatible because "
             "delete_declare isn't mixed versions reliable"};
        reclaim_memory_with_wrong_queue_type when IsMixed ->
            {skip, "reclaim_memory_with_wrong_queue_type isn't mixed versions compatible"};
        peek_with_wrong_queue_type when IsMixed ->
            {skip, "peek_with_wrong_queue_type isn't mixed versions compatible"};
        _ ->
            Config1 = rabbit_ct_helpers:testcase_started(Config, Testcase),
            rabbit_ct_broker_helpers:rpc(Config, 0, ?MODULE, delete_queues, []),
            Q = rabbit_data_coercion:to_binary(Testcase),
            Config2 = rabbit_ct_helpers:set_config(Config1,
                                                   [{queue_name, Q},
                                                    {alt_queue_name, <<Q/binary, "_alt">>},
                                                    {alt_2_queue_name, <<Q/binary, "_alt_2">>}
                                                   ]),
            rabbit_ct_helpers:run_steps(Config2, rabbit_ct_client_helpers:setup_steps())
    end.

merge_app_env(Config) ->
    rabbit_ct_helpers:merge_app_env(
      rabbit_ct_helpers:merge_app_env(Config,
                                      {rabbit, [{core_metrics_gc_interval, 100}]}),
      {ra, [{min_wal_roll_over_interval, 30000}]}).

end_per_testcase(Testcase, Config) when Testcase == reconnect_consumer_and_publish;
                                        Testcase == reconnect_consumer_and_wait;
                                        Testcase == reconnect_consumer_and_wait_channel_down ->
    Config1 = rabbit_ct_helpers:run_steps(Config,
      rabbit_ct_client_helpers:teardown_steps() ++
      rabbit_ct_broker_helpers:teardown_steps()),
    rabbit_ct_helpers:testcase_finished(Config1, Testcase);
end_per_testcase(Testcase, Config) ->
    % catch delete_queues(),
    Config1 = rabbit_ct_helpers:run_steps(
                Config,
                rabbit_ct_client_helpers:teardown_steps()),
    rabbit_ct_helpers:testcase_finished(Config1, Testcase).

%% -------------------------------------------------------------------
%% Testcases.
%% -------------------------------------------------------------------

declare_args(Config) ->
    Server = rabbit_ct_broker_helpers:get_node_config(Config, 0, nodename),

    Ch = rabbit_ct_client_helpers:open_channel(Config, Server),
    LQ = ?config(queue_name, Config),
    declare(Ch, LQ, [{<<"x-queue-type">>, longstr, <<"quorum">>},
                     {<<"x-max-length">>, long, 2000},
                     {<<"x-max-length-bytes">>, long, 2000}]),
    assert_queue_type(Server, LQ, rabbit_quorum_queue),

    DQ = <<"classic-declare-args-q">>,
    declare(Ch, DQ, [{<<"x-queue-type">>, longstr, <<"classic">>}]),
    assert_queue_type(Server, DQ, rabbit_classic_queue),

    DQ2 = <<"classic-q2">>,
    declare(Ch, DQ2),
    assert_queue_type(Server, DQ2, rabbit_classic_queue).

declare_invalid_properties(Config) ->
    Server = rabbit_ct_broker_helpers:get_node_config(Config, 0, nodename),
    LQ = ?config(queue_name, Config),

    ?assertExit(
       {{shutdown, {server_initiated_close, 406, _}}, _},
       amqp_channel:call(
         rabbit_ct_client_helpers:open_channel(Config, Server),
         #'queue.declare'{queue     = LQ,
                          auto_delete = true,
                          durable   = true,
                          arguments = [{<<"x-queue-type">>, longstr, <<"quorum">>}]})),
    ?assertExit(
       {{shutdown, {server_initiated_close, 406, _}}, _},
       amqp_channel:call(
         rabbit_ct_client_helpers:open_channel(Config, Server),
         #'queue.declare'{queue     = LQ,
                          exclusive = true,
                          durable   = true,
                          arguments = [{<<"x-queue-type">>, longstr, <<"quorum">>}]})),
    ?assertExit(
       {{shutdown, {server_initiated_close, 406, _}}, _},
       amqp_channel:call(
         rabbit_ct_client_helpers:open_channel(Config, Server),
         #'queue.declare'{queue     = LQ,
                          durable   = false,
                          arguments = [{<<"x-queue-type">>, longstr, <<"quorum">>}]})).

declare_server_named(Config) ->
    Server = rabbit_ct_broker_helpers:get_node_config(Config, 0, nodename),

    ?assertExit(
       {{shutdown, {server_initiated_close, 406, _}}, _},
       declare(rabbit_ct_client_helpers:open_channel(Config, Server),
               <<"">>, [{<<"x-queue-type">>, longstr, <<"quorum">>}])).

declare_invalid_arg_1(Config) ->
    Server = rabbit_ct_broker_helpers:get_node_config(Config, 0, nodename),
    Ch = rabbit_ct_client_helpers:open_channel(Config, Server),
    Q = ?config(queue_name, Config),

    ExpectedError = <<"PRECONDITION_FAILED - invalid arg 'x-queue-mode' for queue "
                      "'declare_invalid_arg_1' in vhost '/' of queue type rabbit_quorum_queue">>,
    ?assertExit(
       {{shutdown, {server_initiated_close, 406, ExpectedError}}, _},
       declare(Ch, Q, [{<<"x-queue-type">>, longstr, <<"quorum">>},
                       %% only available in classic queues
                       {<<"x-queue-mode">>, longstr, <<"default">>}])).

declare_invalid_arg_2(Config) ->
    Server = rabbit_ct_broker_helpers:get_node_config(Config, 0, nodename),
    Ch = rabbit_ct_client_helpers:open_channel(Config, Server),
    Q = ?config(queue_name, Config),

    ExpectedError = <<"PRECONDITION_FAILED - invalid arg 'x-queue-type' for queue 'declare_invalid_arg_2'"
                      " in vhost '/': \"unsupported queue type 'fake-queue-type'\"">>,
    ?assertExit(
       {{shutdown, {server_initiated_close, 406, ExpectedError}}, _},
       declare(Ch, Q, [{<<"x-queue-type">>, longstr, <<"fake-queue-type">>}])).

declare_invalid_arg_3(Config) ->
    Server = rabbit_ct_broker_helpers:get_node_config(Config, 0, nodename),
    Ch = rabbit_ct_client_helpers:open_channel(Config, Server),
    Q = ?config(queue_name, Config),

    ExpectedError = <<"PRECONDITION_FAILED - invalid arg 'x-max-length' for queue 'declare_invalid_arg_3'"
                      " in vhost '/': {value_negative,-5}">>,
    ?assertExit(
       {{shutdown, {server_initiated_close, 406, ExpectedError}}, _},
       declare(Ch, Q, [{<<"x-queue-type">>, longstr, <<"quorum">>},
                       {<<"x-max-length">>, long, -5}])).


relaxed_argument_equivalence_checks_on_qq_redeclare(Config) ->
    ok = rabbit_ct_broker_helpers:rpc(Config, 0, application, set_env,
                                      [rabbit, quorum_relaxed_checks_on_redeclaration, true]),
    Node = rabbit_ct_broker_helpers:get_node_config(Config, 0, nodename),
    VHost = <<"redeclarevhost">>,
    User = ?config(rmq_username, Config),
    ok = rabbit_ct_broker_helpers:add_vhost(Config, Node, VHost, User),
    ok = rabbit_ct_broker_helpers:set_full_permissions(Config, User, VHost),
    Conn = rabbit_ct_client_helpers:open_unmanaged_connection(Config, Node, VHost),
    {ok, Ch} = amqp_connection:open_channel(Conn),
    Q = atom_to_binary(?FUNCTION_NAME, utf8),

    %% Declare a quorum queue
    ?assertEqual({'queue.declare_ok', Q, 0, 0},
                 declare(Ch, Q, [{<<"x-queue-type">>, longstr, <<"quorum">>},
                                 {<<"x-expires">>, long, 1000}])),

    %% re-declare it as a classic queue, which is OK on this node because we've opted in
    ?assertEqual({'queue.declare_ok', Q, 0, 0},
                 declare(Ch, Q, [{<<"x-queue-type">>, longstr, <<"classic">>},
                                 {<<"x-expires">>, long, 1000}])),
    %% re-declare it as classic queue with classic only arguments ignored: OK
    ?assertEqual({'queue.declare_ok', Q, 0, 0},
                 declare(Ch, Q, [{<<"x-queue-type">>, longstr, <<"classic">>},
                                 {<<"x-max-priority">>, byte, 5},
                                 {<<"x-expires">>, long, 1000}])),
    %% re-declare it as a classic queue, with shared arguments not part of original queue: this should fail
    ?assertExit(
       {{shutdown, {server_initiated_close, 406, _}}, _},
       declare(Ch, Q, [{<<"x-queue-type">>, longstr, <<"classic">>},
                       {<<"x-message-ttl">>, long, 5},
                       {<<"x-expires">>, long, 1000}])),

    ok = rabbit_ct_broker_helpers:delete_vhost(Config, VHost),
    ok = rabbit_ct_broker_helpers:rpc(Config, 0, application, set_env,
                                      [rabbit, quorum_relaxed_checks_on_redeclaration, false]),
    ok.

consume_invalid_arg_1(Config) ->
    Server = rabbit_ct_broker_helpers:get_node_config(Config, 0, nodename),
    Ch = rabbit_ct_client_helpers:open_channel(Config, Server),
    Q = ?config(queue_name, Config),

    ?assertEqual({'queue.declare_ok', Q, 0, 0},
                 declare(Ch, Q, [{<<"x-queue-type">>, longstr, <<"quorum">>}])),

    ExpectedError = <<"PRECONDITION_FAILED - invalid arg 'x-stream-offset' for queue "
                      "'consume_invalid_arg_1' in vhost '/' of queue type rabbit_quorum_queue">>,
    ?assertExit(
       {{shutdown, {server_initiated_close, 406, ExpectedError}}, _},
       amqp_channel:subscribe(Ch, #'basic.consume'{
                                     queue = Q,
                                     arguments = [{<<"x-stream-offset">>, longstr, <<"last">>}],
                                     no_ack = false,
                                     consumer_tag = <<"ctag">>},
                              self())).

consume_invalid_arg_2(Config) ->
    Server = rabbit_ct_broker_helpers:get_node_config(Config, 0, nodename),
    Ch = rabbit_ct_client_helpers:open_channel(Config, Server),
    Q = ?config(queue_name, Config),

    ?assertEqual({'queue.declare_ok', Q, 0, 0},
                 declare(Ch, Q, [{<<"x-queue-type">>, longstr, <<"quorum">>}])),

    ExpectedError = <<"PRECONDITION_FAILED - invalid arg 'x-priority' for queue 'consume_invalid_arg_2'"
                      " in vhost '/': \"expected integer, got longstr\"">>,
    ?assertExit(
       {{shutdown, {server_initiated_close, 406, ExpectedError}}, _},
       amqp_channel:subscribe(Ch, #'basic.consume'{
                                     queue = Q,
                                     arguments = [{<<"x-priority">>, longstr, <<"important">>}],
                                     no_ack = false,
                                     consumer_tag = <<"ctag">>},
                              self())).

start_queue(Config) ->
    Server = rabbit_ct_broker_helpers:get_node_config(Config, 0, nodename),

    Ch = rabbit_ct_client_helpers:open_channel(Config, Server),
    LQ = ?config(queue_name, Config),
    Children = length(rpc:call(Server, supervisor, which_children, [?SUPNAME])),

    ?assertEqual({'queue.declare_ok', LQ, 0, 0},
                 declare(Ch, LQ, [{<<"x-queue-type">>, longstr, <<"quorum">>}])),

    %% Check that the application and one ra node are up
    ?awaitMatch({ra, _, _},
                lists:keyfind(ra, 1,
                              rpc:call(Server, application, which_applications, [])),
                ?DEFAULT_AWAIT),
    Expected = Children + 1,
    ?awaitMatch(Expected,
                length(rpc:call(Server, supervisor, which_children, [?SUPNAME])),
                ?DEFAULT_AWAIT),

    %% Test declare an existing queue
    ?assertEqual({'queue.declare_ok', LQ, 0, 0},
                 declare(Ch, LQ, [{<<"x-queue-type">>, longstr, <<"quorum">>}])),

    %% Test declare with same arguments
    ?assertEqual({'queue.declare_ok', LQ, 0, 0},
                 declare(Ch, LQ, [{<<"x-queue-type">>, longstr, <<"quorum">>}])),

    %% Test declare an existing queue with different arguments
    ?assertExit(_, declare(Ch, LQ, [])),

    %% Check that the application and process are still up
    ?assertMatch({ra, _, _}, lists:keyfind(ra, 1,
                                           rpc:call(Server, application, which_applications, []))),
    ?assertMatch(Expected,
                 length(rpc:call(Server, supervisor, which_children, [?SUPNAME]))),

    ok.


long_name(Config) ->
    Node = rabbit_ct_broker_helpers:get_node_config(Config, 0, nodename),
    %% 64 + chars
    VHost = <<"long_name_vhost____________________________________">>,
    QName = atom_to_binary(?FUNCTION_NAME, utf8),
    User = ?config(rmq_username, Config),
    ok = rabbit_ct_broker_helpers:add_vhost(Config, Node, VHost, User),
    ok = rabbit_ct_broker_helpers:set_full_permissions(Config, User, VHost),
    Conn = rabbit_ct_client_helpers:open_unmanaged_connection(Config, Node,
                                                              VHost),
    {ok, Ch} = amqp_connection:open_channel(Conn),
    %% long name
    LongName = binary:copy(QName, 240 div byte_size(QName)),
    ?assertEqual({'queue.declare_ok', LongName, 0, 0},
                 declare(Ch, LongName,
                         [{<<"x-queue-type">>, longstr, <<"quorum">>}])),
    ok.

start_queue_concurrent(Config) ->
    Servers = rabbit_ct_broker_helpers:get_node_configs(Config, nodename),
    LQ = ?config(queue_name, Config),
    Self = self(),
    [begin
         _ = spawn_link(fun () ->
                                {Conn, Ch} = rabbit_ct_client_helpers:open_connection_and_channel(Config, Server),
                                %% Test declare an existing queue
                                ?assertEqual({'queue.declare_ok', LQ, 0, 0},
                                             declare(Ch, LQ,
                                                     [{<<"x-queue-type">>,
                                                       longstr,
                                                       <<"quorum">>}])),
                                timer:sleep(100),
                                rabbit_ct_client_helpers:close_connection_and_channel(Conn, Ch),
                                Self ! {done, Server}
                        end)
     end || Server <- Servers],

    [begin
         receive {done, Server} -> ok
         after 10000 -> exit({await_done_timeout, Server})
         end
     end || Server <- Servers],


    ok.

quorum_cluster_size_3(Config) ->
    case rabbit_ct_helpers:is_mixed_versions() of
        true ->
            {skip, "quorum_cluster_size_3 test isn't mixed version reliable"};
        false ->
            quorum_cluster_size_x(Config, 3, 3)
    end.

quorum_cluster_size_7(Config) ->
    quorum_cluster_size_x(Config, 7, 5).

quorum_cluster_size_x(Config, Max, Expected) ->
    Server = rabbit_ct_broker_helpers:get_node_config(Config, 0, nodename),

    Ch = rabbit_ct_client_helpers:open_channel(Config, Server),
    QQ = ?config(queue_name, Config),
    RaName = ra_name(QQ),
    ?assertEqual({'queue.declare_ok', QQ, 0, 0},
                 declare(Ch, QQ, [{<<"x-queue-type">>, longstr, <<"quorum">>},
                                  {<<"x-quorum-initial-group-size">>, long, Max}])),
    ?awaitMatch({ok, Members, _} when length(Members) == Expected,
                ra:members({RaName, Server}),
                ?DEFAULT_AWAIT),
    ?awaitMatch(MembersQ when length(MembersQ) == Expected,
                begin
                    Info = rpc:call(Server, rabbit_quorum_queue, infos,
                                    [rabbit_misc:r(<<"/">>, queue, QQ)]),
                    proplists:get_value(members, Info)
                end, ?DEFAULT_AWAIT).

stop_queue(Config) ->
    Server = rabbit_ct_broker_helpers:get_node_config(Config, 0, nodename),

    %% The stream coordinator is also a ra process, we need to ensure the quorum tests
    %% are not affected by any other ra cluster that could be added in the future
    Children = length(rpc:call(Server, supervisor, which_children, [?SUPNAME])),

    Ch = rabbit_ct_client_helpers:open_channel(Config, Server),
    LQ = ?config(queue_name, Config),
    ?assertEqual({'queue.declare_ok', LQ, 0, 0},
                 declare(Ch, LQ, [{<<"x-queue-type">>, longstr, <<"quorum">>}])),

    %% Check that the application and one ra node are up
    ?awaitMatch({ra, _, _},
                lists:keyfind(ra, 1,
                              rpc:call(Server, application, which_applications, [])),
                ?DEFAULT_AWAIT),
    Expected = Children + 1,
    ?awaitMatch(Expected,
                length(rpc:call(Server, supervisor, which_children, [?SUPNAME])),
                ?DEFAULT_AWAIT),

    %% Delete the quorum queue
    ?assertMatch(#'queue.delete_ok'{}, amqp_channel:call(Ch, #'queue.delete'{queue = LQ})),
    %% Check that the application and process are down
    ?awaitMatch(Children,
                length(rpc:call(Server, supervisor, which_children, [?SUPNAME])),
                30000),
    ?awaitMatch({ra, _, _},
                lists:keyfind(ra, 1,
                              rpc:call(Server, application, which_applications, [])),
                ?DEFAULT_AWAIT).

restart_queue(Config) ->
    Server = rabbit_ct_broker_helpers:get_node_config(Config, 0, nodename),

    %% The stream coordinator is also a ra process, we need to ensure the quorum tests
    %% are not affected by any other ra cluster that could be added in the future
    Children = length(rpc:call(Server, supervisor, which_children, [?SUPNAME])),

    Ch = rabbit_ct_client_helpers:open_channel(Config, Server),
    LQ = ?config(queue_name, Config),
    ?assertEqual({'queue.declare_ok', LQ, 0, 0},
                 declare(Ch, LQ, [{<<"x-queue-type">>, longstr, <<"quorum">>}])),

    ok = rabbit_ct_broker_helpers:stop_node(Config, Server),
    ok = rabbit_ct_broker_helpers:start_node(Config, Server),

    %% Check that the application and one ra node are up
    %% The node has just been restarted, let's give it a bit of time to be ready if needed
    ?awaitMatch({ra, _, _},
                lists:keyfind(ra, 1,
                              rpc:call(Server, application, which_applications, [])),
                ?DEFAULT_AWAIT),
    Expected = Children + 1,
    ?assertMatch(Expected,
                 length(rpc:call(Server, supervisor, which_children, [?SUPNAME]))),
    Ch2 = rabbit_ct_client_helpers:open_channel(Config, Server),
    delete_queues(Ch2, [LQ]).

idempotent_recover(Config) ->
    Server = rabbit_ct_broker_helpers:get_node_config(Config, 0, nodename),

    Ch = rabbit_ct_client_helpers:open_channel(Config, Server),
    LQ = ?config(queue_name, Config),
    ?assertEqual({'queue.declare_ok', LQ, 0, 0},
                 declare(Ch, LQ, [{<<"x-queue-type">>, longstr, <<"quorum">>}])),

    %% kill default vhost to trigger recovery
    [{_, SupWrapperPid, _, _} | _] = rpc:call(Server, supervisor,
                                              which_children,
                                              [rabbit_vhost_sup_sup]),
    [{_, Pid, _, _} | _] = rpc:call(Server, supervisor,
                                    which_children,
                                    [SupWrapperPid]),
    %% kill the vhost process to trigger recover
    rpc:call(Server, erlang, exit, [Pid, kill]),


    %% validate quorum queue is still functional
    ?awaitMatch({ok, _, _},
                begin
                    RaName = ra_name(LQ),
                    ra:members({RaName, Server})
                end, ?DEFAULT_AWAIT),
    %% validate vhosts are running - or rather validate that at least one
    %% vhost per cluster is running
    ?awaitMatch(true,
                begin
                    Is = rpc:call(Server, rabbit_vhost,info_all, []),
                    lists:all(fun (I) ->
                                      #{cluster_state := ServerStatuses} = maps:from_list(I),
                                      maps:get(Server, maps:from_list(ServerStatuses)) =:= running
                              end, Is)
                end, ?DEFAULT_AWAIT),
    ok.

server_system_recover(Config) ->
    Server = rabbit_ct_broker_helpers:get_node_config(Config, 0, nodename),

    Ch = rabbit_ct_client_helpers:open_channel(Config, Server),
    LQ = ?config(queue_name, Config),
    ?assertEqual({'queue.declare_ok', LQ, 0, 0},
                 declare(Ch, LQ, [{<<"x-queue-type">>, longstr, <<"quorum">>}])),

    RaName = ra_name(LQ),
    _ = ra:members({RaName, Server}),
    EtsPid = ct_rpc:call(Server, erlang, whereis, [ra_log_ets]),
    ?assert(is_pid(EtsPid)),

    true = ct_rpc:call(Server, erlang, exit, [EtsPid, kill]),

    %% validate quorum queue is still functional
    ?awaitMatch({ok, _, _},
                begin
                    %% there is a small chance that a quorum queue process will crash
                    %% due to missing ETS table, in this case we need to keep
                    %% retrying awaiting the restart
                    catch ra:members({RaName, Server})
                end, ?DEFAULT_AWAIT),
    ok.

vhost_with_quorum_queue_is_deleted(Config) ->
    Node = rabbit_ct_broker_helpers:get_node_config(Config, 0, nodename),
    VHost = <<"vhost2">>,
    QName = atom_to_binary(?FUNCTION_NAME, utf8),
    RaName = binary_to_atom(<<VHost/binary, "_", QName/binary>>, utf8),
    User = ?config(rmq_username, Config),
    ok = rabbit_ct_broker_helpers:add_vhost(Config, Node, VHost, User),
    ok = rabbit_ct_broker_helpers:set_full_permissions(Config, User, VHost),
    Conn = rabbit_ct_client_helpers:open_unmanaged_connection(Config, Node,
                                                              VHost),
    {ok, Ch} = amqp_connection:open_channel(Conn),
    ?assertEqual({'queue.declare_ok', QName, 0, 0},
                 declare(Ch, QName, [{<<"x-queue-type">>, longstr, <<"quorum">>}])),

    UId = rpc:call(Node, ra_directory, where_is, [quorum_queues, RaName]),
    ?assert(UId =/= undefined),
    ok = rabbit_ct_broker_helpers:delete_vhost(Config, VHost),
    %% validate quorum queues got deleted
    undefined = rpc:call(Node, ra_directory, where_is, [quorum_queues, RaName]),
    ok.

vhost_with_default_queue_type_declares_quorum_queue(Config) ->
    Node = rabbit_ct_broker_helpers:get_node_config(Config, 0, nodename),
    VHost = atom_to_binary(?FUNCTION_NAME, utf8),
    QName = atom_to_binary(?FUNCTION_NAME, utf8),
    User = ?config(rmq_username, Config),

    AddVhostArgs = [VHost, #{default_queue_type => <<"quorum">>}, User],
    ok = rabbit_ct_broker_helpers:rpc(Config, Node, rabbit_vhost, add,
                                      AddVhostArgs),
    ok = rabbit_ct_broker_helpers:set_full_permissions(Config, User, VHost),
    Conn = rabbit_ct_client_helpers:open_unmanaged_connection(Config, Node, VHost),
    {ok, Ch} = amqp_connection:open_channel(Conn),
    ?assertEqual({'queue.declare_ok', QName, 0, 0}, declare(Ch, QName, [])),
    assert_queue_type(Node, VHost, QName, rabbit_quorum_queue),
    %% declaring again without a queue arg is ok
    ?assertEqual({'queue.declare_ok', QName, 0, 0}, declare(Ch, QName, [])),
    %% also using an explicit queue type should be ok
    ?assertEqual({'queue.declare_ok', QName, 0, 0},
                 declare(Ch, QName, [{<<"x-queue-type">>, longstr, <<"quorum">>}])),
    %% passive should work without x-queue-type
    ?assertEqual({'queue.declare_ok', QName, 0, 0}, declare_passive(Ch, QName, [])),
    %% passive with x-queue-type also should work
    ?assertEqual({'queue.declare_ok', QName, 0, 0},
                 declare_passive(Ch, QName, [{<<"x-queue-type">>, longstr, <<"quorum">>}])),

    %% declaring an exclusive queue should declare a classic queue
    QNameEx = iolist_to_binary([QName, <<"_exclusive">>]),
    ?assertEqual({'queue.declare_ok', QNameEx, 0, 0},
                 amqp_channel:call(Ch, #'queue.declare'{queue = QNameEx,
                                                        exclusive = true,
                                                        durable = true,
                                                        arguments = []})),
    assert_queue_type(Node, VHost, QNameEx, rabbit_classic_queue),

    %% transient declares should also fall back to classic queues
    QNameTr = iolist_to_binary([QName, <<"_transient">>]),
    ?assertEqual({'queue.declare_ok', QNameTr, 0, 0},
                 amqp_channel:call(Ch, #'queue.declare'{queue = QNameTr,
                                                        exclusive = false,
                                                        durable = false,
                                                        arguments = []})),
    assert_queue_type(Node, VHost, QNameTr, rabbit_classic_queue),

    %% auto-delete declares should also fall back to classic queues
    QNameAd = iolist_to_binary([QName, <<"_delete">>]),
    ?assertEqual({'queue.declare_ok', QNameAd, 0, 0},
                 amqp_channel:call(Ch, #'queue.declare'{queue = QNameAd,
                                                        exclusive = false,
                                                        auto_delete = true,
                                                        durable = true,
                                                        arguments = []})),
    assert_queue_type(Node, VHost, QNameAd, rabbit_classic_queue),
    amqp_connection:close(Conn),
    ok.

node_wide_default_queue_type_declares_quorum_queue(Config) ->
    case rabbit_ct_helpers:is_mixed_versions() of
    true ->
        {skip, "node_wide_default_queue_type_declares_quorum_queue test isn't mixed version compatible"};
    false ->
        node_wide_default_queue_type_declares_quorum_queue0(Config)
    end.

node_wide_default_queue_type_declares_quorum_queue0(Config) ->
    Node = rabbit_ct_broker_helpers:get_node_config(Config, 0, nodename),
    rpc:call(Node, application, set_env, [rabbit, default_queue_type, rabbit_quorum_queue]),
    VHost = atom_to_binary(?FUNCTION_NAME, utf8),
    QName = atom_to_binary(?FUNCTION_NAME, utf8),
    User = ?config(rmq_username, Config),

    AddVhostArgs = [VHost, #{}, User],
    ok = rabbit_ct_broker_helpers:rpc(Config, Node, rabbit_vhost, add,
        AddVhostArgs),
    ok = rabbit_ct_broker_helpers:set_full_permissions(Config, User, VHost),
    Conn = rabbit_ct_client_helpers:open_unmanaged_connection(Config, Node, VHost),
    {ok, Ch} = amqp_connection:open_channel(Conn),
    ?assertEqual({'queue.declare_ok', QName, 0, 0}, declare(Ch, QName, [])),
    assert_queue_type(Node, VHost, QName, rabbit_quorum_queue),
    ?assertEqual({'queue.declare_ok', QName, 0, 0}, declare(Ch, QName, [])),
    ?assertEqual({'queue.declare_ok', QName, 0, 0},
        declare(Ch, QName, [{<<"x-queue-type">>, longstr, <<"quorum">>}])),
    ?assertEqual({'queue.declare_ok', QName, 0, 0}, declare_passive(Ch, QName, [])),
    ?assertEqual({'queue.declare_ok', QName, 0, 0},
        declare_passive(Ch, QName, [{<<"x-queue-type">>, longstr, <<"quorum">>}])),
    amqp_connection:close(Conn),

    rpc:call(Node, application, set_env, [rabbit, default_queue_type, rabbit_classic_queue]),
    ok.

restart_all_types(Config) ->
    %% Test the node restart with both types of queues (quorum and classic) to
    %% ensure there are no regressions
    Server = rabbit_ct_broker_helpers:get_node_config(Config, 0, nodename),

    %% The stream coordinator is also a ra process, we need to ensure the quorum tests
    %% are not affected by any other ra cluster that could be added in the future
    Children = rpc:call(Server, supervisor, which_children, [?SUPNAME]),

    Ch = rabbit_ct_client_helpers:open_channel(Config, Server),
    QQ1 = <<"restart_all_types-qq1">>,
    ?assertEqual({'queue.declare_ok', QQ1, 0, 0},
                 declare(Ch, QQ1, [{<<"x-queue-type">>, longstr, <<"quorum">>}])),
    QQ2 = <<"restart_all_types-qq2">>,
    ?assertEqual({'queue.declare_ok', QQ2, 0, 0},
                 declare(Ch, QQ2, [{<<"x-queue-type">>, longstr, <<"quorum">>}])),

    CQ1 = <<"restart_all_types-classic1">>,
    ?assertEqual({'queue.declare_ok', CQ1, 0, 0}, declare(Ch, CQ1, [])),
    rabbit_ct_client_helpers:publish(Ch, CQ1, 1),
    CQ2 = <<"restart_all_types-classic2">>,
    ?assertEqual({'queue.declare_ok', CQ2, 0, 0}, declare(Ch, CQ2, [])),
    rabbit_ct_client_helpers:publish(Ch, CQ2, 1),

    ok = rabbit_ct_broker_helpers:stop_node(Config, Server),
    ok = rabbit_ct_broker_helpers:start_node(Config, Server),

    %% Check that the application and two ra nodes are up. Queues are restored
    %% after the broker is marked as "ready", that's why we need to wait for
    %% the condition.
    ?awaitMatch({ra, _, _},
                lists:keyfind(ra, 1,
                              rpc:call(Server, application, which_applications, [])),
                ?DEFAULT_AWAIT),
    Expected = length(Children) + 2,
    ?awaitMatch(Expected,
                length(rpc:call(Server, supervisor, which_children, [?SUPNAME])),
                60000),
    %% Check the classic queues restarted correctly
    Ch2 = rabbit_ct_client_helpers:open_channel(Config, Server),
    {#'basic.get_ok'{}, #amqp_msg{}} =
        amqp_channel:call(Ch2, #'basic.get'{queue  = CQ1, no_ack = false}),
    {#'basic.get_ok'{}, #amqp_msg{}} =
        amqp_channel:call(Ch2, #'basic.get'{queue  = CQ2, no_ack = false}),
    delete_queues(Ch2, [QQ1, QQ2, CQ1, CQ2]).

delete_queues(Ch, Queues) ->
    [amqp_channel:call(Ch, #'queue.delete'{queue = Q}) ||  Q <- Queues],
    ok.

stop_start_rabbit_app(Config) ->
    %% Test start/stop of rabbit app with both types of queues (quorum and
    %%  classic) to ensure there are no regressions
    Server = rabbit_ct_broker_helpers:get_node_config(Config, 0, nodename),

    %% The stream coordinator is also a ra process, we need to ensure the quorum tests
    %% are not affected by any other ra cluster that could be added in the future
    Children = length(rpc:call(Server, supervisor, which_children, [?SUPNAME])),

    Ch = rabbit_ct_client_helpers:open_channel(Config, Server),
    QQ1 = <<"stop_start_rabbit_app-qq">>,
    ?assertEqual({'queue.declare_ok', QQ1, 0, 0},
                 declare(Ch, QQ1, [{<<"x-queue-type">>, longstr, <<"quorum">>}])),
    QQ2 = <<"quorum-q2">>,
    ?assertEqual({'queue.declare_ok', QQ2, 0, 0},
                 declare(Ch, QQ2, [{<<"x-queue-type">>, longstr, <<"quorum">>}])),

    CQ1 = <<"stop_start_rabbit_app-classic">>,
    ?assertEqual({'queue.declare_ok', CQ1, 0, 0}, declare(Ch, CQ1, [])),
    rabbit_ct_client_helpers:publish(Ch, CQ1, 1),
    CQ2 = <<"stop_start_rabbit_app-classic2">>,
    ?assertEqual({'queue.declare_ok', CQ2, 0, 0}, declare(Ch, CQ2, [])),
    rabbit_ct_client_helpers:publish(Ch, CQ2, 1),

    ?assertEqual(ok, rabbit_control_helper:command(stop_app, Server)),
    %% Check the ra application has stopped (thus its supervisor and queues)
    rabbit_ct_helpers:await_condition(
        fun() ->
            Apps = rpc:call(Server, application, which_applications, []),
            %% we expect the app to NOT be running
            case lists:keyfind(ra, 1, Apps) of
                false      -> true;
                {ra, _, _} -> false
            end
        end, 30000),

    ?assertEqual(ok, rabbit_control_helper:command(start_app, Server)),

    %% Check that the application and two ra nodes are up
    rabbit_ct_helpers:await_condition(
        fun() ->
            Apps = rpc:call(Server, application, which_applications, []),
            case lists:keyfind(ra, 1, Apps) of
                false      -> false;
                {ra, _, _} -> true
            end
        end, 30000),
    Expected = Children + 2,
    ?assertMatch(Expected,
                 length(rpc:call(Server, supervisor, which_children, [?SUPNAME]))),
    %% Check the classic queues restarted correctly
    Ch2 = rabbit_ct_client_helpers:open_channel(Config, Server),
    {#'basic.get_ok'{}, #amqp_msg{}} =
        amqp_channel:call(Ch2, #'basic.get'{queue  = CQ1, no_ack = false}),
    {#'basic.get_ok'{}, #amqp_msg{}} =
        amqp_channel:call(Ch2, #'basic.get'{queue  = CQ2, no_ack = false}),
    delete_queues(Ch2, [QQ1, QQ2, CQ1, CQ2]).

publish_confirm(Ch, QName) ->
    publish_confirm(Ch, QName, 2500).

publish_confirm(Ch, QName, Timeout) ->
    publish(Ch, QName),
    amqp_channel:register_confirm_handler(Ch, self()),
    ct:pal("waiting for confirms from ~ts", [QName]),
    receive
        #'basic.ack'{} ->
            ct:pal("CONFIRMED! ~ts", [QName]),
            ok;
        #'basic.nack'{} ->
            ct:pal("NOT CONFIRMED! ~ts", [QName]),
            fail
    after Timeout ->
              flush(1),
              exit(confirm_timeout)
    end.

publish_and_restart(Config) ->
    %% Test the node restart with both types of queues (quorum and classic) to
    %% ensure there are no regressions
    [Server | _] = Servers = rabbit_ct_broker_helpers:get_node_configs(Config, nodename),

    Ch = rabbit_ct_client_helpers:open_channel(Config, Server),
    QQ = ?config(queue_name, Config),
    RaName = ra_name(QQ),
    ?assertEqual({'queue.declare_ok', QQ, 0, 0},
                 declare(Ch, QQ, [{<<"x-queue-type">>, longstr, <<"quorum">>}])),
    publish(Ch, QQ),
    wait_for_messages_ready(Servers, RaName, 1),
    wait_for_messages_pending_ack(Servers, RaName, 0),

    ok = rabbit_ct_broker_helpers:stop_node(Config, Server),
    ok = rabbit_ct_broker_helpers:start_node(Config, Server),

    wait_for_messages_ready(Servers, RaName, 1),
    wait_for_messages_pending_ack(Servers, RaName, 0),
    publish(rabbit_ct_client_helpers:open_channel(Config, Server), QQ),
    wait_for_messages_ready(Servers, RaName, 2),
    wait_for_messages_pending_ack(Servers, RaName, 0).

consume_in_minority(Config) ->
    [Server0, Server1, Server2] =
        rabbit_ct_broker_helpers:get_node_configs(Config, nodename),

    Ch = rabbit_ct_client_helpers:open_channel(Config, Server0),
    QQ = ?config(queue_name, Config),
    RaName = binary_to_atom(<<"%2F_", QQ/binary>>, utf8),
    ?assertEqual({'queue.declare_ok', QQ, 0, 0},
                 declare(Ch, QQ, [{<<"x-queue-type">>, longstr, <<"quorum">>}])),

    rabbit_quorum_queue:stop_server({RaName, Server1}),
    rabbit_quorum_queue:stop_server({RaName, Server2}),

    ?assertExit({{shutdown, {connection_closing, {server_initiated_close, 541, _}}}, _},
                amqp_channel:call(Ch, #'basic.get'{queue = QQ,
                                                   no_ack = false})),

    rabbit_quorum_queue:restart_server({RaName, Server1}),
    rabbit_quorum_queue:restart_server({RaName, Server2}),
    ok.

single_active_consumer_priority_take_over(Config) ->
    check_quorum_queues_v4_compat(Config),

    [Server0, Server1, _Server2] =
        rabbit_ct_broker_helpers:get_node_configs(Config, nodename),
    Ch1 = rabbit_ct_client_helpers:open_channel(Config, Server0),
    Ch2 = rabbit_ct_client_helpers:open_channel(Config, Server1),
    QName = ?config(queue_name, Config),
    Q1 = <<QName/binary, "_1">>,
    RaNameQ1 = binary_to_atom(<<"%2F", "_", Q1/binary>>, utf8),
    QueryFun = fun rabbit_fifo:query_single_active_consumer/1,
    Args = [{<<"x-queue-type">>, longstr, <<"quorum">>},
            {<<"x-single-active-consumer">>, bool, true}],
    ?assertEqual({'queue.declare_ok', Q1, 0, 0}, declare(Ch1, Q1, Args)),
    ok = subscribe(Ch1, Q1, false, <<"ch1-ctag1">>, [{"x-priority", byte, 1}]),
    ?assertMatch({ok, {_, {value, {<<"ch1-ctag1">>, _}}}, _},
                 rpc:call(Server0, ra, local_query, [RaNameQ1, QueryFun])),
    #'confirm.select_ok'{} = amqp_channel:call(Ch2, #'confirm.select'{}),
    publish_confirm(Ch2, Q1),
    %% higher priority consumer attaches
    ok = subscribe(Ch2, Q1, false, <<"ch2-ctag1">>, [{"x-priority", byte, 3}]),

    %% Q1 should still have Ch1 as consumer as it has pending messages
    ?assertMatch({ok, {_, {value, {<<"ch1-ctag1">>, _}}}, _},
                 rpc:call(Server0, ra, local_query,
                          [RaNameQ1, QueryFun])),

    %% ack the message
    receive
        {#'basic.deliver'{consumer_tag = <<"ch1-ctag1">>,
                          delivery_tag = DeliveryTag}, _} ->
            amqp_channel:cast(Ch1, #'basic.ack'{delivery_tag = DeliveryTag,
                                                multiple     = false})
    after 5000 ->
              flush(1),
              exit(basic_deliver_timeout)
    end,

    ?awaitMatch({ok, {_, {value, {<<"ch2-ctag1">>, _}}}, _},
                rpc:call(Server0, ra, local_query, [RaNameQ1, QueryFun]),
               ?DEFAULT_AWAIT),
    ok.

single_active_consumer_priority(Config) ->
    check_quorum_queues_v4_compat(Config),
    [Server0, Server1, Server2] =
        rabbit_ct_broker_helpers:get_node_configs(Config, nodename),

    Ch1 = rabbit_ct_client_helpers:open_channel(Config, Server0),
    Ch2 = rabbit_ct_client_helpers:open_channel(Config, Server1),
    Ch3 = rabbit_ct_client_helpers:open_channel(Config, Server2),
    QName = ?config(queue_name, Config),
    Q1 = <<QName/binary, "_1">>,
    Q2 = <<QName/binary, "_2">>,
    Q3 = <<QName/binary, "_3">>,
    Args = [{<<"x-queue-type">>, longstr, <<"quorum">>},
            {<<"x-single-active-consumer">>, bool, true}],
    ?assertEqual({'queue.declare_ok', Q1, 0, 0}, declare(Ch1, Q1, Args)),
    ?assertEqual({'queue.declare_ok', Q2, 0, 0}, declare(Ch2, Q2, Args)),
    ?assertEqual({'queue.declare_ok', Q3, 0, 0}, declare(Ch3, Q3, Args)),

    ok = subscribe(Ch1, Q1, false, <<"ch1-ctag1">>, [{"x-priority", byte, 3}]),
    ok = subscribe(Ch1, Q2, false, <<"ch1-ctag2">>, [{"x-priority", byte, 2}]),
    ok = subscribe(Ch1, Q3, false, <<"ch1-ctag3">>, [{"x-priority", byte, 1}]),


    ok = subscribe(Ch2, Q1, false, <<"ch2-ctag1">>, [{"x-priority", byte, 1}]),
    ok = subscribe(Ch2, Q2, false, <<"ch2-ctag2">>, [{"x-priority", byte, 3}]),
    ok = subscribe(Ch2, Q3, false, <<"ch2-ctag3">>, [{"x-priority", byte, 2}]),

    ok = subscribe(Ch3, Q1, false, <<"ch3-ctag1">>, [{"x-priority", byte, 2}]),
    ok = subscribe(Ch3, Q2, false, <<"ch3-ctag2">>, [{"x-priority", byte, 1}]),
    ok = subscribe(Ch3, Q3, false, <<"ch3-ctag3">>, [{"x-priority", byte, 3}]),


    RaNameQ1 = binary_to_atom(<<"%2F", "_", Q1/binary>>, utf8),
    RaNameQ2 = binary_to_atom(<<"%2F", "_", Q2/binary>>, utf8),
    RaNameQ3 = binary_to_atom(<<"%2F", "_", Q3/binary>>, utf8),
    %% assert each queue has a different consumer
    QueryFun = fun rabbit_fifo:query_single_active_consumer/1,

    %% Q1 should have the consumer on Ch1
    ?assertMatch({ok, {_, {value, {<<"ch1-ctag1">>, _}}}, _},
                rpc:call(Server0, ra, local_query, [RaNameQ1, QueryFun])),

    %% Q2 Ch2
    ?assertMatch({ok, {_, {value, {<<"ch2-ctag2">>, _}}}, _},
                rpc:call(Server1, ra, local_query, [RaNameQ2, QueryFun])),

    %% Q3 Ch3
    ?assertMatch({ok, {_, {value, {<<"ch3-ctag3">>, _}}}, _},
                rpc:call(Server2, ra, local_query, [RaNameQ3, QueryFun])),

    %% close Ch3
    _ = rabbit_ct_client_helpers:close_channel(Ch3),
    flush(100),

    %% assert Q3 has Ch2 (priority 2) as consumer
    ?assertMatch({ok, {_, {value, {<<"ch2-ctag3">>, _}}}, _},
                rpc:call(Server2, ra, local_query, [RaNameQ3, QueryFun])),

    %% close Ch2
    _ = rabbit_ct_client_helpers:close_channel(Ch2),
    flush(100),

    %% assert all queues as has Ch1 as consumer
    ?assertMatch({ok, {_, {value, {<<"ch1-ctag1">>, _}}}, _},
                rpc:call(Server0, ra, local_query, [RaNameQ1, QueryFun])),
    ?assertMatch({ok, {_, {value, {<<"ch1-ctag2">>, _}}}, _},
                rpc:call(Server0, ra, local_query, [RaNameQ2, QueryFun])),
    ?assertMatch({ok, {_, {value, {<<"ch1-ctag3">>, _}}}, _},
                rpc:call(Server0, ra, local_query, [RaNameQ3, QueryFun])),
    ok.

force_shrink_member_to_current_member(Config) ->
    [Server0, Server1, Server2] =
        rabbit_ct_broker_helpers:get_node_configs(Config, nodename),

    Ch = rabbit_ct_client_helpers:open_channel(Config, Server0),
    QQ = ?config(queue_name, Config),
    ?assertEqual({'queue.declare_ok', QQ, 0, 0},
                 declare(Ch, QQ, [{<<"x-queue-type">>, longstr, <<"quorum">>}])),

    RaName = ra_name(QQ),
    rabbit_ct_client_helpers:publish(Ch, QQ, 3),
    wait_for_messages_ready([Server0], RaName, 3),

    {ok, Q0} = rpc:call(Server0, rabbit_amqqueue, lookup, [QQ, <<"/">>]),
    #{nodes := Nodes0} = amqqueue:get_type_state(Q0),
    ?assertEqual(3, length(Nodes0)),

    rabbit_ct_broker_helpers:rpc(Config, 0, rabbit_quorum_queue,
        force_shrink_member_to_current_member, [<<"/">>, QQ]),

    wait_for_messages_ready([Server0], RaName, 3),

    {ok, Q1} = rpc:call(Server0, rabbit_amqqueue, lookup, [QQ, <<"/">>]),
    #{nodes := Nodes1} = amqqueue:get_type_state(Q1),
    ?assertEqual(1, length(Nodes1)),

    %% grow queues back to all nodes
    [rpc:call(Server0, rabbit_quorum_queue, grow, [S, <<"/">>, <<".*">>, all]) || S <- [Server1, Server2]],

    wait_for_messages_ready([Server0], RaName, 3),
    {ok, Q2} = rpc:call(Server0, rabbit_amqqueue, lookup, [QQ, <<"/">>]),
    #{nodes := Nodes2} = amqqueue:get_type_state(Q2),
    ?assertEqual(3, length(Nodes2)).

force_all_queues_shrink_member_to_current_member(Config) ->
    [Server0, Server1, Server2] =
        rabbit_ct_broker_helpers:get_node_configs(Config, nodename),

    Ch = rabbit_ct_client_helpers:open_channel(Config, Server0),
    QQ = ?config(queue_name, Config),
    AQ = ?config(alt_queue_name, Config),
    ?assertEqual({'queue.declare_ok', QQ, 0, 0},
                 declare(Ch, QQ, [{<<"x-queue-type">>, longstr, <<"quorum">>}])),
    ?assertEqual({'queue.declare_ok', AQ, 0, 0},
                 declare(Ch, AQ, [{<<"x-queue-type">>, longstr, <<"quorum">>}])),

    QQs = [QQ, AQ],

    [begin
        RaName = ra_name(Q),
        rabbit_ct_client_helpers:publish(Ch, Q, 3),
        wait_for_messages_ready([Server0], RaName, 3),
        {ok, Q0} = rpc:call(Server0, rabbit_amqqueue, lookup, [Q, <<"/">>]),
        #{nodes := Nodes0} = amqqueue:get_type_state(Q0),
        ?assertEqual(3, length(Nodes0))
    end || Q <- QQs],

    rabbit_ct_broker_helpers:rpc(Config, 0, rabbit_quorum_queue,
        force_all_queues_shrink_member_to_current_member, []),

    [begin
        RaName = ra_name(Q),
        wait_for_messages_ready([Server0], RaName, 3),
        {ok, Q0} = rpc:call(Server0, rabbit_amqqueue, lookup, [Q, <<"/">>]),
        #{nodes := Nodes0} = amqqueue:get_type_state(Q0),
        ?assertEqual(1, length(Nodes0))
    end || Q <- QQs],

    %% grow queues back to all nodes
    [rpc:call(Server0, rabbit_quorum_queue, grow, [S, <<"/">>, <<".*">>, all]) || S <- [Server1, Server2]],

    [begin
        RaName = ra_name(Q),
        wait_for_messages_ready([Server0], RaName, 3),
        {ok, Q0} = rpc:call(Server0, rabbit_amqqueue, lookup, [Q, <<"/">>]),
        #{nodes := Nodes0} = amqqueue:get_type_state(Q0),
        ?assertEqual(3, length(Nodes0))
    end || Q <- QQs].

force_vhost_queues_shrink_member_to_current_member(Config) ->
    [Server0, Server1, Server2] =
        rabbit_ct_broker_helpers:get_node_configs(Config, nodename),

    Ch0 = rabbit_ct_client_helpers:open_channel(Config, Server0),
    QQ = ?config(queue_name, Config),
    AQ = ?config(alt_queue_name, Config),
    ?assertEqual({'queue.declare_ok', QQ, 0, 0},
                 declare(Ch0, QQ, [{<<"x-queue-type">>, longstr, <<"quorum">>}])),
    ?assertEqual({'queue.declare_ok', AQ, 0, 0},
                 declare(Ch0, AQ, [{<<"x-queue-type">>, longstr, <<"quorum">>}])),

    QQs = [QQ, AQ],

    VHost1 = <<"/">>,
    VHost2 = <<"another-vhost">>,
    VHosts = [VHost1, VHost2],

    User = ?config(rmq_username, Config),
    ok = rabbit_ct_broker_helpers:add_vhost(Config, Server0, VHost2, User),
    ok = rabbit_ct_broker_helpers:set_full_permissions(Config, User, VHost2),
    Conn1 = rabbit_ct_client_helpers:open_unmanaged_connection(Config, Server0, VHost2),
    {ok, Ch1} = amqp_connection:open_channel(Conn1),
        ?assertEqual({'queue.declare_ok', QQ, 0, 0},
                 declare(Ch1, QQ, [{<<"x-queue-type">>, longstr, <<"quorum">>}])),
    ?assertEqual({'queue.declare_ok', AQ, 0, 0},
                 declare(Ch1, AQ, [{<<"x-queue-type">>, longstr, <<"quorum">>}])),

    [rabbit_ct_client_helpers:publish(Ch, Q, 3) || Q <- QQs, Ch <- [Ch0, Ch1]],

    [begin
        QQRes = rabbit_misc:r(VHost, queue, Q),
        {ok, RaName} = rpc:call(Server0, rabbit_queue_type_util, qname_to_internal_name, [QQRes]),
        wait_for_messages_ready([Server0], RaName, 3),
        {ok, Q0} = rpc:call(Server0, rabbit_amqqueue, lookup, [Q, VHost]),
        #{nodes := Nodes0} = amqqueue:get_type_state(Q0),
        ?assertEqual(3, length(Nodes0))
    end || Q <- QQs, VHost <- VHosts],

    rabbit_ct_broker_helpers:rpc(Config, 0, rabbit_quorum_queue,
        force_vhost_queues_shrink_member_to_current_member, [VHost2]),

    [begin
        QQRes = rabbit_misc:r(VHost, queue, Q),
        {ok, RaName} = rpc:call(Server0, rabbit_queue_type_util, qname_to_internal_name, [QQRes]),
        wait_for_messages_ready([Server0], RaName, 3),
        {ok, Q0} = rpc:call(Server0, rabbit_amqqueue, lookup, [Q, VHost]),
        #{nodes := Nodes0} = amqqueue:get_type_state(Q0),
        case VHost of
            VHost1 -> ?assertEqual(3, length(Nodes0));
            VHost2 -> ?assertEqual(1, length(Nodes0))
        end
    end || Q <- QQs, VHost <- VHosts],

    %% grow queues back to all nodes in VHost2 only
    [rpc:call(Server0, rabbit_quorum_queue, grow, [S, VHost2, <<".*">>, all]) || S <- [Server1, Server2]],

    [begin
        QQRes = rabbit_misc:r(VHost, queue, Q),
        {ok, RaName} = rpc:call(Server0, rabbit_queue_type_util, qname_to_internal_name, [QQRes]),
        wait_for_messages_ready([Server0], RaName, 3),
        {ok, Q0} = rpc:call(Server0, rabbit_amqqueue, lookup, [Q, VHost]),
        #{nodes := Nodes0} = amqqueue:get_type_state(Q0),
        ?assertEqual(3, length(Nodes0))
    end || Q <- QQs, VHost <- VHosts].

<<<<<<< HEAD
% Tests that, if the process of a QQ is dead in the moment of declaring a policy
% that affects such queue, when the process is made available again, the policy
% will eventually get applied. (https://github.com/rabbitmq/rabbitmq-server/issues/7863)
policy_repair(Config) ->
    [Server0, _Server1, _Server2] = Servers =
        rabbit_ct_broker_helpers:get_node_configs(Config, nodename),
    Ch = rabbit_ct_client_helpers:open_channel(Config, Server0),
    #'confirm.select_ok'{} = amqp_channel:call(Ch, #'confirm.select'{}),

    QQ = ?config(queue_name, Config),
    ?assertEqual({'queue.declare_ok', QQ, 0, 0},
                 declare(Ch, QQ, [{<<"x-queue-type">>, longstr, <<"quorum">>}])),
    RaName = ra_name(QQ),
    ExpectedMaxLength1 = 10,
    Priority1 = 1,
    ok = rabbit_ct_broker_helpers:rpc(
        Config,
        0, 
        rabbit_policy, 
        set, 
        [
            <<"/">>, 
            <<QQ/binary, "_1">>,
            QQ, 
            [{<<"max-length">>, ExpectedMaxLength1}, {<<"overflow">>, <<"reject-publish">>}], 
            Priority1, 
            <<"quorum_queues">>, 
            <<"acting-user">>
        ]),

    % Wait for the policy to apply
    QueryFun = fun rabbit_fifo:overview/1,
    ?awaitMatch({ok, {_, #{config := #{max_length := ExpectedMaxLength1}}}, _},
                rpc:call(Server0, ra, local_query, [RaName, QueryFun]),
                ?DEFAULT_AWAIT),

    % Check the policy has been applied
    %   Insert MaxLength1 + some messages but after consuming all messages only 
    %   MaxLength1 are retrieved.
    %   Checking twice to ensure consistency
    publish_confirm_many(Ch, QQ, ExpectedMaxLength1 + 1),
    % +1 because QQs let one pass
    wait_for_messages_ready(Servers, RaName, ExpectedMaxLength1 + 1), 
    fail = publish_confirm(Ch, QQ),
    fail = publish_confirm(Ch, QQ),
    consume_all(Ch, QQ),

    % Set higher priority policy, allowing more messages
    ExpectedMaxLength2 = 20,
    Priority2 = 2,
    ok = rabbit_ct_broker_helpers:rpc(
        Config,
        0, 
        rabbit_policy, 
        set, 
        [
            <<"/">>, 
            <<QQ/binary, "_2">>,
            QQ, 
            [{<<"max-length">>, ExpectedMaxLength2}, {<<"overflow">>, <<"reject-publish">>}], 
            Priority2,
            <<"quorum_queues">>, 
            <<"acting-user">>
        ]),

    % Wait for the policy to apply
    ?awaitMatch({ok, {_, #{config := #{max_length := ExpectedMaxLength2}}}, _},
                rpc:call(Server0, ra, local_query, [RaName, QueryFun]),
                ?DEFAULT_AWAIT),

    % Check the policy has been applied
    %   Insert MaxLength2 + some messages but after consuming all messages only 
    %   MaxLength2 are retrieved.
    %   Checking twice to ensure consistency.
    % + 1 because QQs let one pass
    publish_confirm_many(Ch, QQ, ExpectedMaxLength2 + 1),
    wait_for_messages_ready(Servers, RaName, ExpectedMaxLength2 + 1),
    fail = publish_confirm(Ch, QQ),
    fail = publish_confirm(Ch, QQ),
    consume_all(Ch, QQ),

    % Ensure the queue process is unavailable
    lists:foreach(fun(Srv) -> ensure_qq_proc_dead(Config, Srv, RaName) end, Servers),

    % Add policy with higher priority, allowing even more messages.
    ExpectedMaxLength3 = 30,
    Priority3 = 3,
    ok = rabbit_ct_broker_helpers:rpc(
        Config,
        0, 
        rabbit_policy, 
        set, 
        [
            <<"/">>, 
            <<QQ/binary, "_3">>,
            QQ, 
            [{<<"max-length">>, ExpectedMaxLength3}, {<<"overflow">>, <<"reject-publish">>}], 
            Priority3, 
            <<"quorum_queues">>, 
            <<"acting-user">>
        ]),

    % Restart the queue process.
    {ok, Queue} = 
        rabbit_ct_broker_helpers:rpc(
            Config,
            0,
            rabbit_amqqueue,
            lookup, 
            [{resource, <<"/">>, queue, QQ}]),
    lists:foreach(
        fun(Srv) ->
            rabbit_ct_broker_helpers:rpc(
                Config,
                Srv,
                rabbit_quorum_queue,
                recover,
                [foo, [Queue]]
            )
        end,
        Servers),

    % Wait for the queue to be available again. 
    lists:foreach(fun(Srv) ->
        rabbit_ct_helpers:await_condition(
            fun () ->
                is_pid( 
                    rabbit_ct_broker_helpers:rpc(
                        Config,
                        Srv,
                        erlang,
                        whereis,
                        [RaName]))
            end)
        end,
        Servers),

    % Wait for the policy to apply
    ?awaitMatch({ok, {_, #{config := #{max_length := ExpectedMaxLength3}}}, _},
                rpc:call(Server0, ra, local_query, [RaName, QueryFun]),
                ?DEFAULT_AWAIT),

    % Check the policy has been applied
    %   Insert MaxLength3 + some messages but after consuming all messages only 
    %   MaxLength3 are retrieved.
    %   Checking twice to ensure consistency.
    % + 1 because QQs let one pass
    publish_confirm_many(Ch, QQ, ExpectedMaxLength3 + 1),
    wait_for_messages_ready(Servers, RaName, ExpectedMaxLength3 + 1),
    fail = publish_confirm(Ch, QQ),
    fail = publish_confirm(Ch, QQ),
    consume_all(Ch, QQ).

=======
>>>>>>> af0d8206
gh_12635(Config) ->
    % https://github.com/rabbitmq/rabbitmq-server/issues/12635
    [Server0, _Server1, Server2] =
        rabbit_ct_broker_helpers:get_node_configs(Config, nodename),

    ok = rabbit_ct_broker_helpers:rpc(Config, 0, application, set_env,
                                      [rabbit, quorum_min_checkpoint_interval, 1]),

    Ch0 = rabbit_ct_client_helpers:open_channel(Config, Server0),
    #'confirm.select_ok'{} = amqp_channel:call(Ch0, #'confirm.select'{}),
    QQ = ?config(queue_name, Config),
    RaName = ra_name(QQ),
    ?assertEqual({'queue.declare_ok', QQ, 0, 0},
                 declare(Ch0, QQ, [{<<"x-queue-type">>, longstr, <<"quorum">>}])),

    %% stop member to simulate slow or down member
    ok = rpc:call(Server2, ra, stop_server, [quorum_queues, {RaName, Server2}]),

    publish_confirm(Ch0, QQ),
    publish_confirm(Ch0, QQ),

    %% force a checkpoint on leader
    ok = rpc:call(Server0, ra, cast_aux_command, [{RaName, Server0}, force_checkpoint]),
    rabbit_ct_helpers:await_condition(
      fun () ->
              {ok, #{log := Log}, _} = rpc:call(Server0, ra, member_overview, [{RaName, Server0}]),
              undefined =/= maps:get(latest_checkpoint_index, Log)
      end),

    %% publish 1 more message
    publish_confirm(Ch0, QQ),

    Ch2 = rabbit_ct_client_helpers:open_channel(Config, Server2),
    %% subscribe then cancel, this will assign the messages against the consumer
    %% but as the member is down they will not be delivered
    qos(Ch2, 100, false),
    subscribe(Ch2, QQ, false),
    rabbit_ct_client_helpers:close_channel(Ch2),
    flush(100),
    %% purge
    #'queue.purge_ok'{} = amqp_channel:call(Ch0, #'queue.purge'{queue = QQ}),

    rabbit_ct_helpers:await_condition(
      fun () ->
              {ok, #{log := Log}, _} = rpc:call(Server0, ra, member_overview, [{RaName, Server0}]),
              undefined =/= maps:get(snapshot_index, Log)
      end),
    %% restart the down member
    ok = rpc:call(Server2, ra, restart_server, [quorum_queues, {RaName, Server2}]),
    Pid2 = rpc:call(Server2, erlang, whereis, [RaName]),
    ?assert(is_pid(Pid2)),
    Ref = erlang:monitor(process, Pid2),
    receive
        {'DOWN',Ref, process,_, _} ->
            ct:fail("unexpected DOWN")
    after 500 ->
              ok
    end,
    flush(1),
    ok.

priority_queue_fifo(Config) ->
    %% testing: if hi priority messages are published before lo priority
    %% messages they are always consumed first (fifo)
    check_quorum_queues_v4_compat(Config),
    [Server0 | _] = rabbit_ct_broker_helpers:get_node_configs(Config, nodename),
    Ch = rabbit_ct_client_helpers:open_channel(Config, Server0),
    Queue = ?config(queue_name, Config),
    ?assertEqual({'queue.declare_ok', Queue, 0, 0},
                 declare(Ch, Queue,
                         [{<<"x-queue-type">>, longstr, <<"quorum">>}])),
    ExpectedHi =
        [begin
             MsgP5 = integer_to_binary(P),
             ok = amqp_channel:cast(Ch, #'basic.publish'{routing_key = Queue},
                                    #amqp_msg{props = #'P_basic'{priority = P},
                                              payload = MsgP5}),
             MsgP5
             %% high priority is > 4
         end || P <- lists:seq(5, 10)],

    ExpectedLo =
        [begin
             MsgP1 = integer_to_binary(P),
             ok = amqp_channel:cast(Ch, #'basic.publish'{routing_key = Queue},
                                    #amqp_msg{props = #'P_basic'{priority = P},
                                              payload = MsgP1}),
             MsgP1
         end || P <- lists:seq(0, 4)],

    validate_queue(Ch, Queue, ExpectedHi ++ ExpectedLo),
    ok.

priority_queue_2_1_ratio(Config) ->
    %% testing: if lo priority messages are published before hi priority
    %% messages are consumed in a 2:1 hi to lo ratio
    check_quorum_queues_v4_compat(Config),
    [Server0 | _] = rabbit_ct_broker_helpers:get_node_configs(Config, nodename),
    Ch = rabbit_ct_client_helpers:open_channel(Config, Server0),
    Queue = ?config(queue_name, Config),
    ?assertEqual({'queue.declare_ok', Queue, 0, 0},
                 declare(Ch, Queue,
                         [{<<"x-queue-type">>, longstr, <<"quorum">>}])),
    ExpectedLo =
        [begin
             MsgP1 = integer_to_binary(P),
             ok = amqp_channel:cast(Ch, #'basic.publish'{routing_key = Queue},
                                    #amqp_msg{props = #'P_basic'{priority = P},
                                              payload = MsgP1}),
             MsgP1
         end || P <- lists:seq(0, 4)],
    ExpectedHi =
        [begin
             MsgP5 = integer_to_binary(P),
             ok = amqp_channel:cast(Ch, #'basic.publish'{routing_key = Queue},
                                    #amqp_msg{props = #'P_basic'{priority = P},
                                              payload = MsgP5}),
             MsgP5
             %% high priority is > 4
         end || P <- lists:seq(5, 14)],

    Expected = lists_interleave(ExpectedLo, ExpectedHi),

    validate_queue(Ch, Queue, Expected),
    ok.

reject_after_leader_transfer(Config) ->
    [Server0, Server1, Server2] =
        rabbit_ct_broker_helpers:get_node_configs(Config, nodename),

    Ch = rabbit_ct_client_helpers:open_channel(Config, Server0),
    QQ = ?config(queue_name, Config),
    RaName = binary_to_atom(<<"%2F_", QQ/binary>>, utf8),
    ?assertEqual({'queue.declare_ok', QQ, 0, 0},
                 declare(Ch, QQ, [{<<"x-queue-type">>, longstr, <<"quorum">>}])),
    publish(Ch, QQ),

    Ch2 = rabbit_ct_client_helpers:open_channel(Config, Server2),
    {#'basic.get_ok'{delivery_tag = Tag}, #amqp_msg{}} =
        basic_get(Ch2, QQ, false, 10),

    ServerId1 = {RaName, Server1},
    ct:pal("transfer leadership ~p",
           [rabbit_ct_broker_helpers:rpc(Config, 0, ra,
                                         transfer_leadership, [ServerId1, ServerId1])]),
    ok = amqp_channel:call(Ch2, #'basic.reject'{delivery_tag = Tag,
                                                requeue = true}),
    wait_for_messages(Config, [[QQ, <<"1">>, <<"1">>, <<"0">>]]),

    {#'basic.get_ok'{delivery_tag = Tag2}, #amqp_msg{}} =
        basic_get(Ch2, QQ, false, 10),

    ok = amqp_channel:call(Ch2, #'basic.reject'{delivery_tag = Tag2,
                                                requeue = true}),
    ok.

shrink_all(Config) ->
    [Server0, Server1, Server2] =
        rabbit_ct_broker_helpers:get_node_configs(Config, nodename),

    Ch = rabbit_ct_client_helpers:open_channel(Config, Server0),
    QQ = ?config(queue_name, Config),
    AQ = ?config(alt_queue_name, Config),
    ?assertEqual({'queue.declare_ok', QQ, 0, 0},
                 declare(Ch, QQ, [{<<"x-queue-type">>, longstr, <<"quorum">>}])),
    ?assertEqual({'queue.declare_ok', AQ, 0, 0},
                 declare(Ch, AQ, [{<<"x-queue-type">>, longstr, <<"quorum">>}])),

    ?awaitMatch([{_, {ok, 2}}, {_, {ok, 2}}],
                rpc:call(Server0, rabbit_quorum_queue, shrink_all, [Server2]),
                ?DEFAULT_AWAIT),
    ?awaitMatch([{_, {ok, 1}}, {_, {ok, 1}}],
                rpc:call(Server0, rabbit_quorum_queue, shrink_all, [Server1]),
                ?DEFAULT_AWAIT),
    ?awaitMatch([{_, {error, 1, last_node}},
                 {_, {error, 1, last_node}}],
                rpc:call(Server0, rabbit_quorum_queue, shrink_all, [Server0]),
                ?DEFAULT_AWAIT),
    ok.

rebalance(Config) ->
    case rabbit_ct_helpers:is_mixed_versions() of
        true ->
            {skip, "rebalance test isn't mixed version compatible"};
        false ->
            rebalance0(Config)
    end.

rebalance0(Config) ->
    [Server0, _, _] =
        rabbit_ct_broker_helpers:get_node_configs(Config, nodename),

    Ch = rabbit_ct_client_helpers:open_channel(Config, Server0),

    Q1 = <<"q1">>,
    Q2 = <<"q2">>,
    Q3 = <<"q3">>,
    Q4 = <<"q4">>,
    Q5 = <<"q5">>,

    ?assertEqual({'queue.declare_ok', Q1, 0, 0},
                 declare(Ch, Q1, [{<<"x-queue-type">>, longstr, <<"quorum">>}])),
    ?assertEqual({'queue.declare_ok', Q2, 0, 0},
                 declare(Ch, Q2, [{<<"x-queue-type">>, longstr, <<"quorum">>}])),

    {ok, _, {_, Leader1}} = ?awaitMatch({ok, _, {_, _}},
                                        ra:members({ra_name(Q1), Server0}),
                                        ?DEFAULT_AWAIT),
    {ok, _, {_, Leader2}} = ?awaitMatch({ok, _, {_, _}},
                                        ra:members({ra_name(Q2), Server0}),
                                        ?DEFAULT_AWAIT),
    rabbit_ct_client_helpers:publish(Ch, Q1, 3),
    rabbit_ct_client_helpers:publish(Ch, Q2, 2),

    ?assertEqual({'queue.declare_ok', Q3, 0, 0},
                 declare(Ch, Q3, [{<<"x-queue-type">>, longstr, <<"quorum">>}])),
    ?assertEqual({'queue.declare_ok', Q4, 0, 0},
                 declare(Ch, Q4, [{<<"x-queue-type">>, longstr, <<"quorum">>}])),
    ?assertEqual({'queue.declare_ok', Q5, 0, 0},
                 declare(Ch, Q5, [{<<"x-queue-type">>, longstr, <<"quorum">>}])),

    %% Q1 and Q2 should not have moved leader, as these are the queues with more
    %% log entries and we allow up to two queues per node (3 nodes, 5 queues)
    ?awaitMatch({ok, _, {_, Leader1}}, ra:members({ra_name(Q1), Server0}), ?DEFAULT_AWAIT),
    ?awaitMatch({ok, _, {_, Leader2}}, ra:members({ra_name(Q2), Server0}), ?DEFAULT_AWAIT),

    %% Check that we have at most 2 queues per node
    ?awaitMatch(true,
                begin
                    {ok, Summary} = rpc:call(Server0, rabbit_amqqueue, rebalance, [quorum, ".*", ".*"]),
                    lists:all(fun(NodeData) ->
                                      lists:all(fun({_, V}) when is_integer(V) -> V =< 2;
                                                   (_) -> true end,
                                                NodeData)
                              end, Summary)
                end, ?DEFAULT_AWAIT),
    ok.

subscribe_should_fail_when_global_qos_true(Config) ->
    [Server | _] = Servers = rabbit_ct_broker_helpers:get_node_configs(Config, nodename),

    Ch = rabbit_ct_client_helpers:open_channel(Config, Server),
    QQ = ?config(queue_name, Config),
    ?assertEqual({'queue.declare_ok', QQ, 0, 0},
                 declare(Ch, QQ, [{<<"x-queue-type">>, longstr, <<"quorum">>}])),

    RaName = ra_name(QQ),
    qos(Ch, 10, true),
    publish(Ch, QQ),
    wait_for_messages_ready(Servers, RaName, 1),
    wait_for_messages_pending_ack(Servers, RaName, 0),
    try subscribe(Ch, QQ, false) of
        _ -> exit(subscribe_should_not_pass)
    catch
        _:_ = Err ->
        ct:pal("subscribe_should_fail_when_global_qos_true caught an error: ~tp", [Err])
    end,
    ok.

dead_letter_to_classic_queue(Config) ->
    [Server | _] = Servers = rabbit_ct_broker_helpers:get_node_configs(Config, nodename),

    Ch = rabbit_ct_client_helpers:open_channel(Config, Server),
    QQ = ?config(queue_name, Config),
    CQ = <<"classic-dead_letter_to_classic_queue">>,
    ?assertEqual({'queue.declare_ok', QQ, 0, 0},
                 declare(Ch, QQ, [{<<"x-queue-type">>, longstr, <<"quorum">>},
                                  {<<"x-dead-letter-exchange">>, longstr, <<>>},
                                  {<<"x-dead-letter-routing-key">>, longstr, CQ}
                                 ])),
    ?assertEqual({'queue.declare_ok', CQ, 0, 0}, declare(Ch, CQ, [])),
    test_dead_lettering(true, Config, Ch, Servers, ra_name(QQ), QQ, CQ).

dead_letter_with_memory_limit(Config) ->
    [Server | _] = Servers = rabbit_ct_broker_helpers:get_node_configs(Config, nodename),

    Ch = rabbit_ct_client_helpers:open_channel(Config, Server),
    QQ = ?config(queue_name, Config),
    CQ = <<"classic-dead_letter_with_memory_limit">>,
    ?assertEqual({'queue.declare_ok', QQ, 0, 0},
                 declare(Ch, QQ, [{<<"x-queue-type">>, longstr, <<"quorum">>},
                                  {<<"x-max-in-memory-length">>, long, 0},
                                  {<<"x-dead-letter-exchange">>, longstr, <<>>},
                                  {<<"x-dead-letter-routing-key">>, longstr, CQ}
                                 ])),
    ?assertEqual({'queue.declare_ok', CQ, 0, 0}, declare(Ch, CQ, [])),
    test_dead_lettering(true, Config, Ch, Servers, ra_name(QQ), QQ, CQ).

test_dead_lettering(PolicySet, Config, Ch, Servers, RaName, Source, Destination) ->
    publish(Ch, Source),
    wait_for_messages_ready(Servers, RaName, 1),
    wait_for_messages_pending_ack(Servers, RaName, 0),
    wait_for_messages(Config, [[Destination, <<"0">>, <<"0">>, <<"0">>]]),
    DeliveryTag = basic_get_tag(Ch, Source, false),
    wait_for_messages_ready(Servers, RaName, 0),
    wait_for_messages_pending_ack(Servers, RaName, 1),
    wait_for_messages(Config, [[Destination, <<"0">>, <<"0">>, <<"0">>]]),
    amqp_channel:cast(Ch, #'basic.nack'{delivery_tag = DeliveryTag,
                                        multiple     = false,
                                        requeue      = false}),
    wait_for_messages_ready(Servers, RaName, 0),
    wait_for_messages_pending_ack(Servers, RaName, 0),
    case PolicySet of
        true ->
            wait_for_messages(Config, [[Destination, <<"1">>, <<"1">>, <<"0">>]]),
            _ = basic_get_tag(Ch, Destination, true);
        false ->
            wait_for_messages(Config, [[Destination, <<"0">>, <<"0">>, <<"0">>]])
    end.

dead_letter_policy(Config) ->
    [Server | _] = Servers = rabbit_ct_broker_helpers:get_node_configs(Config, nodename),

    Ch = rabbit_ct_client_helpers:open_channel(Config, Server),
    QQ = ?config(queue_name, Config),
    CQ = <<"classic-dead_letter_policy">>,
    ?assertEqual({'queue.declare_ok', QQ, 0, 0},
                 declare(Ch, QQ, [{<<"x-queue-type">>, longstr, <<"quorum">>}])),
    ?assertEqual({'queue.declare_ok', CQ, 0, 0}, declare(Ch, CQ, [])),
    ok = rabbit_ct_broker_helpers:set_policy(
           Config, 0, <<"dlx">>, <<"dead_letter.*">>, <<"queues">>,
           [{<<"dead-letter-exchange">>, <<"">>},
            {<<"dead-letter-routing-key">>, CQ}]),
    RaName = ra_name(QQ),
    test_dead_lettering(true, Config, Ch, Servers, RaName, QQ, CQ),
    ok = rabbit_ct_broker_helpers:clear_policy(Config, 0, <<"dlx">>),
    test_dead_lettering(false, Config, Ch, Servers, RaName, QQ, CQ).

invalid_policy(Config) ->
    [Server | _] = rabbit_ct_broker_helpers:get_node_configs(Config, nodename),

    Ch = rabbit_ct_client_helpers:open_channel(Config, Server),
    QQ = ?config(queue_name, Config),
    ?assertEqual({'queue.declare_ok', QQ, 0, 0},
                 declare(Ch, QQ, [{<<"x-queue-type">>, longstr, <<"quorum">>}])),
    ok = rabbit_ct_broker_helpers:set_policy(
           Config, 0, <<"max-age">>, <<"invalid_policy.*">>, <<"queues">>,
           [{<<"max-age">>, <<"5s">>}]),
    Info = rpc:call(Server, rabbit_quorum_queue, infos,
                    [rabbit_misc:r(<<"/">>, queue, QQ)]),
    ?assertEqual('', proplists:get_value(policy, Info)),
    ok = rabbit_ct_broker_helpers:clear_policy(Config, 0, <<"max-age">>).

pre_existing_invalid_policy(Config) ->
    [Server | _] = rabbit_ct_broker_helpers:get_node_configs(Config, nodename),

    Ch = rabbit_ct_client_helpers:open_channel(Config, Server),
    QQ = ?config(queue_name, Config),
    ok = rabbit_ct_broker_helpers:set_policy(
           Config, 0, <<"max-age">>, <<"invalid_policy.*">>, <<"queues">>,
           [{<<"max-age">>, <<"5s">>}]),
    ?assertEqual({'queue.declare_ok', QQ, 0, 0},
                 declare(Ch, QQ, [{<<"x-queue-type">>, longstr, <<"quorum">>}])),
    Info = rpc:call(Server, rabbit_quorum_queue, infos,
                    [rabbit_misc:r(<<"/">>, queue, QQ)]),
    ?assertEqual('', proplists:get_value(policy, Info)),
    ok = rabbit_ct_broker_helpers:clear_policy(Config, 0, <<"max-age">>),
    ok.

dead_letter_to_quorum_queue(Config) ->
    [Server | _] = Servers = rabbit_ct_broker_helpers:get_node_configs(Config, nodename),

    Ch = rabbit_ct_client_helpers:open_channel(Config, Server),
    QQ = ?config(queue_name, Config),
    QQ2 = <<"dead_letter_to_quorum_queue-q2">>,
    ?assertEqual({'queue.declare_ok', QQ, 0, 0},
                 declare(Ch, QQ, [{<<"x-queue-type">>, longstr, <<"quorum">>},
                                  {<<"x-dead-letter-exchange">>, longstr, <<>>},
                                  {<<"x-dead-letter-routing-key">>, longstr, QQ2}
                                 ])),
    ?assertEqual({'queue.declare_ok', QQ2, 0, 0},
                 declare(Ch, QQ2, [{<<"x-queue-type">>, longstr, <<"quorum">>}])),
    RaName = ra_name(QQ),
    RaName2 = ra_name(QQ2),
    publish(Ch, QQ),
    wait_for_messages_ready(Servers, RaName, 1),
    wait_for_messages_pending_ack(Servers, RaName, 0),
    wait_for_messages_ready(Servers, RaName2, 0),
    wait_for_messages_pending_ack(Servers, RaName2, 0),
    DeliveryTag = basic_get_tag(Ch, QQ, false),
    wait_for_messages_ready(Servers, RaName, 0),
    wait_for_messages_pending_ack(Servers, RaName, 1),
    wait_for_messages_ready(Servers, RaName2, 0),
    wait_for_messages_pending_ack(Servers, RaName2, 0),
    amqp_channel:cast(Ch, #'basic.nack'{delivery_tag = DeliveryTag,
                                        multiple     = false,
                                        requeue      = false}),
    wait_for_messages_ready(Servers, RaName, 0),
    wait_for_messages_pending_ack(Servers, RaName, 0),
    wait_for_messages_ready(Servers, RaName2, 1),
    wait_for_messages_pending_ack(Servers, RaName2, 0),

    {#'basic.get_ok'{delivery_tag = _Tag},
     #amqp_msg{} = Msg} = basic_get(Ch, QQ2, false, 1),
    ct:pal("Msg ~p", [Msg]),
    flush(1000),
    ok.

dead_letter_from_classic_to_quorum_queue(Config) ->
    [Server | _] = Servers = rabbit_ct_broker_helpers:get_node_configs(Config, nodename),

    Ch = rabbit_ct_client_helpers:open_channel(Config, Server),
    CQ = <<"classic-q-dead_letter_from_classic_to_quorum_queue">>,
    QQ = ?config(queue_name, Config),
    ?assertEqual({'queue.declare_ok', CQ, 0, 0},
                 declare(Ch, CQ, [{<<"x-dead-letter-exchange">>, longstr, <<>>},
                                  {<<"x-dead-letter-routing-key">>, longstr, QQ}
                                 ])),
    ?assertEqual({'queue.declare_ok', QQ, 0, 0},
                 declare(Ch, QQ, [{<<"x-queue-type">>, longstr, <<"quorum">>}])),
    RaName = ra_name(QQ),
    publish(Ch, CQ),
    wait_for_messages_ready(Servers, RaName, 0),
    wait_for_messages_pending_ack(Servers, RaName, 0),
    wait_for_messages(Config, [[CQ, <<"1">>, <<"1">>, <<"0">>]]),
    DeliveryTag = basic_get_tag(Ch, CQ, false),
    wait_for_messages_ready(Servers, RaName, 0),
    wait_for_messages_pending_ack(Servers, RaName, 0),
    wait_for_messages(Config, [[CQ, <<"1">>, <<"0">>, <<"1">>]]),
    amqp_channel:cast(Ch, #'basic.nack'{delivery_tag = DeliveryTag,
                                        multiple     = false,
                                        requeue      = false}),
    wait_for_messages_ready(Servers, RaName, 1),
    wait_for_messages_pending_ack(Servers, RaName, 0),
    wait_for_messages(Config, [[CQ, <<"0">>, <<"0">>, <<"0">>]]),
    _ = basic_get_tag(Ch, QQ, false),
    rabbit_ct_client_helpers:close_channel(Ch).

cleanup_queue_state_on_channel_after_publish(Config) ->
    %% Declare/delete the queue in one channel and publish on a different one,
    %% to verify that the cleanup is propagated through channels
    [Server | _] = Servers = rabbit_ct_broker_helpers:get_node_configs(Config, nodename),

    %% The stream coordinator is also a ra process, we need to ensure the quorum tests
    %% are not affected by any other ra cluster that could be added in the future
    Children = length(rpc:call(Server, supervisor, which_children, [?SUPNAME])),

    Ch1 = rabbit_ct_client_helpers:open_channel(Config, Server),
    Ch2 = rabbit_ct_client_helpers:open_channel(Config, Server),
    QQ = ?config(queue_name, Config),
    ?assertEqual({'queue.declare_ok', QQ, 0, 0},
                 declare(Ch1, QQ, [{<<"x-queue-type">>, longstr, <<"quorum">>}])),
    RaName = ra_name(QQ),
    publish(Ch2, QQ),
    Res = dirty_query(Servers, RaName, fun rabbit_fifo:query_consumer_count/1),
    ct:pal ("Res ~tp", [Res]),
    wait_for_messages_pending_ack(Servers, RaName, 0),
    wait_for_messages_ready(Servers, RaName, 1),
    [NCh1, NCh2] = rpc:call(Server, rabbit_channel, list, []),
    %% Check the channel state contains the state for the quorum queue on
    %% channel 1 and 2
    wait_for_cleanup(Server, NCh1, 0),
    wait_for_cleanup(Server, NCh2, 1),
    %% then delete the queue and wait for the process to terminate
    ?assertMatch(#'queue.delete_ok'{},
                 amqp_channel:call(Ch1, #'queue.delete'{queue = QQ})),
    rabbit_ct_helpers:await_condition(
      fun() ->
              Children == length(rpc:call(Server, supervisor, which_children,
                                          [?SUPNAME]))
      end, 30000),
    %% Check that all queue states have been cleaned
    wait_for_cleanup(Server, NCh2, 0),
    wait_for_cleanup(Server, NCh1, 0).

cleanup_queue_state_on_channel_after_subscribe(Config) ->
    %% Declare/delete the queue and publish in one channel, while consuming on a
    %% different one to verify that the cleanup is propagated through channels
    [Server | _] = Servers = rabbit_ct_broker_helpers:get_node_configs(Config, nodename),

    %% The stream coordinator is also a ra process, we need to ensure the quorum tests
    %% are not affected by any other ra cluster that could be added in the future
    Children = length(rpc:call(Server, supervisor, which_children, [?SUPNAME])),

    Ch1 = rabbit_ct_client_helpers:open_channel(Config, Server),
    Ch2 = rabbit_ct_client_helpers:open_channel(Config, Server),
    QQ = ?config(queue_name, Config),
    ?assertEqual({'queue.declare_ok', QQ, 0, 0},
                 declare(Ch1, QQ, [{<<"x-queue-type">>, longstr, <<"quorum">>}])),
    RaName = ra_name(QQ),
    publish(Ch1, QQ),
    wait_for_messages_ready(Servers, RaName, 1),
    wait_for_messages_pending_ack(Servers, RaName, 0),
    subscribe(Ch2, QQ, false),
    receive
        {#'basic.deliver'{delivery_tag = DeliveryTag,
                          redelivered  = false}, _} ->
            wait_for_messages_ready(Servers, RaName, 0),
            wait_for_messages_pending_ack(Servers, RaName, 1),
            amqp_channel:cast(Ch2, #'basic.ack'{delivery_tag = DeliveryTag,
                                                multiple     = true}),
            wait_for_messages_ready(Servers, RaName, 0),
            wait_for_messages_pending_ack(Servers, RaName, 0)
    end,
    [NCh1, NCh2] = rpc:call(Server, rabbit_channel, list, []),
    %% Check the channel state contains the state for the quorum queue on channel 1 and 2
    wait_for_cleanup(Server, NCh1, 1),
    wait_for_cleanup(Server, NCh2, 1),
    ?assertMatch(#'queue.delete_ok'{}, amqp_channel:call(Ch1, #'queue.delete'{queue = QQ})),
    rabbit_ct_helpers:await_condition(
      fun() ->
              Children == length(rpc:call(Server, supervisor, which_children, [?SUPNAME]))
      end, 30000),
    %% Check that all queue states have been cleaned
    wait_for_cleanup(Server, NCh1, 0),
    wait_for_cleanup(Server, NCh2, 0).

recover_from_single_failure(Config) ->
    [Server, Server1, Server2] = Servers = rabbit_ct_broker_helpers:get_node_configs(Config, nodename),

    Ch = rabbit_ct_client_helpers:open_channel(Config, Server),
    QQ = ?config(queue_name, Config),
    ?assertEqual({'queue.declare_ok', QQ, 0, 0},
                 declare(Ch, QQ, [{<<"x-queue-type">>, longstr, <<"quorum">>}])),

    ok = rabbit_ct_broker_helpers:stop_node(Config, Server2),
    Running = Servers -- [Server2],
    assert_cluster_status({Servers, Servers, Running}, Running),
    RaName = ra_name(QQ),

    publish(Ch, QQ),
    publish(Ch, QQ),
    publish(Ch, QQ),
    wait_for_messages_ready([Server, Server1], RaName, 3),
    wait_for_messages_pending_ack([Server, Server1], RaName, 0),

    ok = rabbit_ct_broker_helpers:start_node(Config, Server2),
    wait_for_messages_ready(Servers, RaName, 3),
    wait_for_messages_pending_ack(Servers, RaName, 0).

recover_from_multiple_failures(Config) ->
    [Server, Server1, Server2] = Servers = rabbit_ct_broker_helpers:get_node_configs(Config, nodename),

    Ch = rabbit_ct_client_helpers:open_channel(Config, Server),
    QQ = ?config(queue_name, Config),
    ?assertEqual({'queue.declare_ok', QQ, 0, 0},
                 declare(Ch, QQ, [{<<"x-queue-type">>, longstr, <<"quorum">>}])),

    ok = rabbit_ct_broker_helpers:stop_node(Config, Server1),
    Running = Servers -- [Server1],
    assert_cluster_status({Servers, Servers, Running}, Running),

    RaName = ra_name(QQ),

    publish(Ch, QQ),
    publish(Ch, QQ),
    publish(Ch, QQ),

    ok = rabbit_ct_broker_helpers:stop_node(Config, Server2),
    assert_cluster_status({Servers, Servers, [Server]}, [Server]),

    publish(Ch, QQ),
    publish(Ch, QQ),
    publish(Ch, QQ),

    wait_for_messages_ready([Server], RaName, 3),
    wait_for_messages_pending_ack([Server], RaName, 0),

    ok = rabbit_ct_broker_helpers:start_node(Config, Server1),
    ok = rabbit_ct_broker_helpers:start_node(Config, Server2),

    %% there is an assumption here that the messages were not lost and were
    %% recovered when a quorum was restored. Not the best test perhaps.
    wait_for_messages_ready(Servers, RaName, 6),
    wait_for_messages_pending_ack(Servers, RaName, 0).

publishing_to_unavailable_queue(Config) ->
    %% publishing to an unavailable queue but with a reachable member should result
    %% in the initial enqueuer command that is send syncronously to set up
    %% the enqueuer session timing out and the message being nacked
    [Server, Server1, Server2] =
        rabbit_ct_broker_helpers:get_node_configs(Config, nodename),

    TCh = rabbit_ct_client_helpers:open_channel(Config, Server),
    QQ = ?config(queue_name, Config),
    RaName = binary_to_atom(<<"%2F_", QQ/binary>>, utf8),
    ?assertEqual({'queue.declare_ok', QQ, 0, 0},
                 declare(TCh, QQ, [{<<"x-queue-type">>, longstr, <<"quorum">>}])),

    rabbit_quorum_queue:stop_server({RaName, Server1}),
    rabbit_quorum_queue:stop_server({RaName, Server2}),

    ct:pal("opening channel to ~w", [Server]),
    Ch = rabbit_ct_client_helpers:open_channel(Config, Server),
    #'confirm.select_ok'{} = amqp_channel:call(Ch, #'confirm.select'{}),
    amqp_channel:register_confirm_handler(Ch, self()),
    publish_many(Ch, QQ, 1),
    %% this should result in a nack
    ok = receive
             #'basic.ack'{}  -> fail;
             #'basic.nack'{} -> ok
         after 90000 ->
                   flush(1),
                   exit(confirm_timeout)
         end,
    rabbit_quorum_queue:restart_server({RaName, Server1}),
    publish_many(Ch, QQ, 1),
    %% this should now be acked
    %% check we get at least on ack
    ok = receive
             #'basic.ack'{}  -> ok;
             #'basic.nack'{} -> fail
         after 90000 ->
                   flush(1),
                   exit(confirm_timeout)
         end,
    flush(1),
    rabbit_quorum_queue:restart_server({RaName, Server2}),
    ok.

leadership_takeover(Config) ->
    %% Kill nodes in succession forcing the takeover of leadership, and all messages that
    %% are in the queue.
    [Server, Server1, Server2] = Servers =
        rabbit_ct_broker_helpers:get_node_configs(Config, nodename),

    Ch = rabbit_ct_client_helpers:open_channel(Config, Server),
    QQ = ?config(queue_name, Config),
    ?assertEqual({'queue.declare_ok', QQ, 0, 0},
                 declare(Ch, QQ, [{<<"x-queue-type">>, longstr, <<"quorum">>}])),

    ok = rabbit_control_helper:command(stop_app, Server1),
    Running = Servers -- [Server1],
    assert_cluster_status({Servers, Servers, Running}, Running),

    RaName = ra_name(QQ),

    publish(Ch, QQ),
    publish(Ch, QQ),
    publish(Ch, QQ),

    wait_for_messages_ready([Server], RaName, 3),
    wait_for_messages_pending_ack([Server], RaName, 0),

    ok = rabbit_control_helper:command(stop_app, Server2),
    ok = rabbit_control_helper:command(start_app, Server1),
    ok = rabbit_control_helper:command(stop_app, Server),
    ok = rabbit_control_helper:command(start_app, Server2),
    ok = rabbit_control_helper:command(stop_app, Server1),
    ok = rabbit_control_helper:command(start_app, Server),

    wait_for_messages_ready([Server2, Server], RaName, 3),
    wait_for_messages_pending_ack([Server2, Server], RaName, 0),

    ok = rabbit_control_helper:command(start_app, Server1),
    wait_for_messages_ready(Servers, RaName, 3),
    wait_for_messages_pending_ack(Servers, RaName, 0).

metrics_cleanup_on_leadership_takeover(Config) ->
    case rabbit_ct_helpers:is_mixed_versions() of
        true ->
            {skip, "metrics_cleanup_on_leadership_takeover test isn't mixed version compatible"};
        false ->
            metrics_cleanup_on_leadership_takeover0(Config)
    end.

metrics_cleanup_on_leadership_takeover0(Config) ->
    %% Queue core metrics should be deleted from a node once the leadership is transferred
    %% to another follower
    [Server, _, _] = Servers = rabbit_ct_broker_helpers:get_node_configs(Config, nodename),

    Ch = rabbit_ct_client_helpers:open_channel(Config, Server),
    QQ = ?config(queue_name, Config),
    ?assertEqual({'queue.declare_ok', QQ, 0, 0},
                 declare(Ch, QQ, [{<<"x-queue-type">>, longstr, <<"quorum">>}])),

    RaName = ra_name(QQ),
    publish(Ch, QQ),
    publish(Ch, QQ),
    publish(Ch, QQ),

    wait_for_messages_ready([Server], RaName, 3),
    wait_for_messages_pending_ack([Server], RaName, 0),
    {ok, _, {_, Leader}} = ra:members({RaName, Server}),
    QRes = rabbit_misc:r(<<"/">>, queue, QQ),
    rabbit_ct_helpers:await_condition(
      fun() ->
              case rpc:call(Leader, ets, lookup, [queue_coarse_metrics, QRes]) of
                  [{QRes, 3, 0, 3, _}] -> true;
                  _ -> false
              end
      end, 30000),
    force_leader_change(Servers, QQ),
    rabbit_ct_helpers:await_condition(
      fun () ->
              [] =:= rpc:call(Leader, ets, lookup, [queue_coarse_metrics, QRes]) andalso
                  [] =:= rpc:call(Leader, ets, lookup, [queue_metrics, QRes])
      end, 30000),
    ok.

metrics_cleanup_on_leader_crash(Config) ->
    %% Queue core metrics should be deleted from a node once the leadership is transferred
    %% to another follower
    [Server | _] = Servers =
        rabbit_ct_broker_helpers:get_node_configs(Config, nodename),

    Ch = rabbit_ct_client_helpers:open_channel(Config, Server),
    QQ = ?config(queue_name, Config),
    ?assertEqual({'queue.declare_ok', QQ, 0, 0},
                 declare(Ch, QQ, [{<<"x-queue-type">>, longstr, <<"quorum">>}])),

    RaName = ra_name(QQ),
    publish(Ch, QQ),
    publish(Ch, QQ),
    publish(Ch, QQ),

    wait_for_messages_ready([Server], RaName, 3),
    wait_for_messages_pending_ack([Server], RaName, 0),
    {ok, _, {Name, Leader}} = ra:members({RaName, Server}),
    QRes = rabbit_misc:r(<<"/">>, queue, QQ),
    rabbit_ct_helpers:await_condition(
      fun() ->
              case rpc:call(Leader, ets, lookup, [queue_coarse_metrics, QRes]) of
                  [{QRes, 3, 0, 3, _}] -> true;
                  _ -> false
              end
      end, 30000),
    Pid = rpc:call(Leader, erlang, whereis, [Name]),
    rpc:call(Leader, erlang, exit, [Pid, kill]),
    [Other | _] = lists:delete(Leader, Servers),
    catch ra:trigger_election(Other),
    %% kill it again just in case it came straight back up again
    catch rpc:call(Leader, erlang, exit, [Pid, kill]),

    %% this isn't a reliable test as the leader can be restarted so quickly
    %% after a crash it is elected leader of the next term as well.
    rabbit_ct_helpers:await_condition(
      fun() ->
              [] == rpc:call(Leader, ets, lookup, [queue_coarse_metrics, QRes])
      end, 30000),
    ok.


delete_declare(Config) ->
    case rabbit_ct_helpers:is_mixed_versions() of
        true ->
            {skip, "delete_declare isn't mixed version reliable"};
        false ->
            delete_declare0(Config)
    end.

delete_declare0(Config) ->
    %% Delete cluster in ra is asynchronous, we have to ensure that we handle that in rmq
    [Server | _] = Servers = rabbit_ct_broker_helpers:get_node_configs(Config,
                                                                   nodename),

    Ch = rabbit_ct_client_helpers:open_channel(Config, Server),
    QQ = ?config(queue_name, Config),
    ?assertEqual({'queue.declare_ok', QQ, 0, 0},
                 declare(Ch, QQ, [{<<"x-queue-type">>, longstr, <<"quorum">>}])),

    RaName = ra_name(QQ),
    publish(Ch, QQ),
    publish(Ch, QQ),
    publish(Ch, QQ),
    wait_for_messages_ready(Servers, RaName, 3),

    ?assertMatch(#'queue.delete_ok'{},
                 amqp_channel:call(Ch, #'queue.delete'{queue = QQ})),
    %% the actual data deletions happen after the call has returned as a quorum
    %% queue leader waits for all nodes to confirm they replicated the poison
    %% pill before terminating itself.
    case rabbit_ct_helpers:is_mixed_versions() of
        true ->
            %% when in mixed versions the QQ may not be able to apply the posion
            %% pill for all nodes so need to wait longer for forced delete to
            %% happen
            timer:sleep(10000);
        false ->
            timer:sleep(1000)
    end,

    ?assertEqual({'queue.declare_ok', QQ, 0, 0},
                 declare(Ch, QQ, [{<<"x-queue-type">>, longstr, <<"quorum">>}])),

    %% Ensure that is a new queue and it's empty
    wait_for_messages_ready(Servers, RaName, 0),
    wait_for_messages_pending_ack(Servers, RaName, 0).

sync_queue(Config) ->
    [Server | _] = rabbit_ct_broker_helpers:get_node_configs(Config, nodename),

    Ch = rabbit_ct_client_helpers:open_channel(Config, Server),
    QQ = ?config(queue_name, Config),
    ?assertEqual({'queue.declare_ok', QQ, 0, 0},
                 declare(Ch, QQ, [{<<"x-queue-type">>, longstr, <<"quorum">>}])),
    {error, _, _} =
        rabbit_ct_broker_helpers:rabbitmqctl(Config, 0, [<<"sync_queue">>, QQ]),
    ok.

cancel_sync_queue(Config) ->
    [Server | _] = rabbit_ct_broker_helpers:get_node_configs(Config, nodename),

    Ch = rabbit_ct_client_helpers:open_channel(Config, Server),
    QQ = ?config(queue_name, Config),
    ?assertEqual({'queue.declare_ok', QQ, 0, 0},
                 declare(Ch, QQ, [{<<"x-queue-type">>, longstr, <<"quorum">>}])),
    {error, _, _} =
        rabbit_ct_broker_helpers:rabbitmqctl(Config, 0, [<<"cancel_sync_queue">>, QQ]),
    ok.

%% Test case for https://github.com/rabbitmq/rabbitmq-server/issues/5141
%% Tests backwards compatibility in 3.9 / 3.8 mixed version cluster.
%% Server 1 runs a version AFTER queue type interface got introduced.
%% Server 2 runs a version BEFORE queue type interface got introduced.
channel_handles_ra_event(Config) ->
    Server1 = rabbit_ct_broker_helpers:get_node_config(Config, 0, nodename),
    Server2 = rabbit_ct_broker_helpers:get_node_config(Config, 1, nodename),
    Ch1 = rabbit_ct_client_helpers:open_channel(Config, Server1),
    Ch2 = rabbit_ct_client_helpers:open_channel(Config, Server2),
    Q1 = ?config(queue_name, Config),
    Q2 = ?config(alt_queue_name, Config),
    ?assertMatch({'queue.declare_ok', Q1, 0, 0},
                 declare(Ch2, Q1,
                         [{<<"x-queue-type">>, longstr, <<"quorum">>},
                          {<<"x-quorum-initial-group-size">>, long, 1}])),
    ?assertMatch({'queue.declare_ok', Q2, 0, 0},
                 declare(Ch2, Q2,
                         [{<<"x-queue-type">>, longstr, <<"quorum">>},
                          {<<"x-quorum-initial-group-size">>, long, 1}])),
    publish(Ch1, Q1),
    publish(Ch1, Q2),
    wait_for_messages(Config, [[Q1, <<"1">>, <<"1">>, <<"0">>]]),
    wait_for_messages(Config, [[Q2, <<"1">>, <<"1">>, <<"0">>]]),
    ?assertEqual(1, basic_get_tag(Ch1, Q1, false)),
    ?assertEqual(2, basic_get_tag(Ch1, Q2, false)).

declare_during_node_down(Config) ->
    [Server, DownServer, _] = Servers = rabbit_ct_broker_helpers:get_node_configs(
                                          Config, nodename),

    stop_node(Config, DownServer),
    Running = Servers -- [DownServer],
    assert_cluster_status({Servers, Servers, Running}, Running),

    Ch = rabbit_ct_client_helpers:open_channel(Config, Server),
    QQ = ?config(queue_name, Config),
    ?assertEqual({'queue.declare_ok', QQ, 0, 0},
                 declare(Ch, QQ, [{<<"x-queue-type">>, longstr, <<"quorum">>}])),

    RaName = ra_name(QQ),
    %% Since there are not sufficient running nodes, we expect that
    %% also stopped nodes are selected as replicas.
    UniqueMembers = lists:usort(Servers),
    ?awaitMatch(UniqueMembers,
                begin
                    {ok, Members0, _} = ra:members({RaName, Server}),
                    Members = lists:map(fun({_, N}) -> N end, Members0),
                    lists:usort(Members)
                end, 30_000),
    rabbit_ct_broker_helpers:start_node(Config, DownServer),
    assert_clustered(Servers),

    publish(Ch, QQ),
    wait_for_messages_ready(Servers, RaName, 1),

    case rabbit_ct_helpers:is_mixed_versions() of
        true ->
            %% stop here if mixexd
            ok;
        false ->
            %% further assertions that we can consume from the newly
            %% started member
            SubCh = rabbit_ct_client_helpers:open_channel(Config, DownServer),
            subscribe(SubCh, QQ, false),
            receive_and_ack(Ch),
            wait_for_messages_ready(Servers, RaName, 0),
            ok
    end.

simple_confirm_availability_on_leader_change(Config) ->
    [Node1, Node2, _Node3] = Servers =
        rabbit_ct_broker_helpers:get_node_configs(Config, nodename),

    %% declare a queue on node2 - this _should_ host the leader on node 2
    DCh = rabbit_ct_client_helpers:open_channel(Config, Node2),
    QQ = ?config(queue_name, Config),
    ?assertEqual({'queue.declare_ok', QQ, 0, 0},
                 declare(DCh, QQ, [{<<"x-queue-type">>, longstr, <<"quorum">>}])),

    erlang:process_flag(trap_exit, true),
    %% open a channel to another node
    Ch = rabbit_ct_client_helpers:open_channel(Config, Node1),
    #'confirm.select_ok'{} = amqp_channel:call(Ch, #'confirm.select'{}),
    ok = publish_confirm(Ch, QQ),

    %% stop the node hosting the leader
    ok = rabbit_ct_broker_helpers:stop_node(Config, Node2),
    Running = Servers -- [Node2],
    assert_cluster_status({Servers, Servers, Running}, Running),

    %% this should not fail as the channel should detect the new leader and
    %% resend to that
    ok = publish_confirm(Ch, QQ),
    ok = rabbit_ct_broker_helpers:start_node(Config, Node2),
    ok.

confirm_availability_on_leader_change(Config) ->
    [Node1, Node2, _Node3] = Servers =
        rabbit_ct_broker_helpers:get_node_configs(Config, nodename),

    %% declare a queue on node2 - this _should_ host the leader on node 2
    DCh = rabbit_ct_client_helpers:open_channel(Config, Node2),
    QQ = ?config(queue_name, Config),
    ?assertEqual({'queue.declare_ok', QQ, 0, 0},
                 declare(DCh, QQ, [{<<"x-queue-type">>, longstr, <<"quorum">>}])),

    erlang:process_flag(trap_exit, true),
    Publisher = spawn_link(
                  fun () ->
                          %% open a channel to another node
                          Ch = rabbit_ct_client_helpers:open_channel(Config, Node1),
                          #'confirm.select_ok'{} = amqp_channel:call(Ch, #'confirm.select'{}),
                          ConfirmLoop = fun Loop() ->
                                                ok = publish_confirm(Ch, QQ, 15000),
                                                receive
                                                    {done, P} ->
                                                        P ! publisher_done,
                                                        ok
                                                after 0 ->
                                                        Loop()
                                                end
                                        end,
                          ConfirmLoop()
                  end),

    %% Instead of waiting a random amount of time, let's wait
    %% until (at least) 100 new messages are published.
    wait_for_new_messages(Config, Node1, QQ, 100),
    %% stop the node hosting the leader
    stop_node(Config, Node2),
    Running = Servers -- [Node2],
    assert_cluster_status({Servers, Servers, Running}, Running),

    %% this should not fail as the channel should detect the new leader and
    %% resend to that
    wait_for_new_messages(Config, Node1, QQ, 100),
    Publisher ! {done, self()},
    receive
        publisher_done ->
            ok;
        {'EXIT', Publisher, Err} ->
            ok = rabbit_ct_broker_helpers:start_node(Config, Node2),
            exit(Err)
    after 30000 ->
              ok = rabbit_ct_broker_helpers:start_node(Config, Node2),
              flush(100),
              exit(nothing_received_from_publisher_process)
    end,
    ok = rabbit_ct_broker_helpers:start_node(Config, Node2),
    ok.

wait_for_new_messages(Config, Node, Name, Increase) ->
    Infos = rabbit_ct_broker_helpers:rabbitmqctl_list(
              Config, Node, ["list_queues", "name", "messages"]),
    [[Name, Msgs0]] = [Props || Props <- Infos, hd(Props) == Name],
    Msgs = binary_to_integer(Msgs0),
    queue_utils:wait_for_min_messages(Config, Name, Msgs + Increase).

flush(T) ->
    receive X ->
                ct:pal("flushed ~p", [X]),
                flush(T)
    after T ->
              ok
    end.


add_member_not_running(Config) ->
    [Server | _] = rabbit_ct_broker_helpers:get_node_configs(Config, nodename),

    ct:pal("add_member_not_running config ~tp", [Config]),
    Ch = rabbit_ct_client_helpers:open_channel(Config, Server),
    QQ = ?config(queue_name, Config),
    ?assertEqual({'queue.declare_ok', QQ, 0, 0},
                 declare(Ch, QQ, [{<<"x-queue-type">>, longstr, <<"quorum">>}])),
    ?assertEqual({error, node_not_running},
                 rpc:call(Server, rabbit_quorum_queue, add_member,
                          [<<"/">>, QQ, 'rabbit@burrow', voter, 5000])).

add_member_classic(Config) ->
    [Server | _] = rabbit_ct_broker_helpers:get_node_configs(Config, nodename),
    Ch = rabbit_ct_client_helpers:open_channel(Config, Server),
    CQ = ?config(queue_name, Config),
    ?assertEqual({'queue.declare_ok', CQ, 0, 0}, declare(Ch, CQ, [])),
    ?assertEqual({error, classic_queue_not_supported},
                 rpc:call(Server, rabbit_quorum_queue, add_member,
                          [<<"/">>, CQ, Server, voter, 5000])).

add_member_wrong_type(Config) ->
    [Server | _] = rabbit_ct_broker_helpers:get_node_configs(Config, nodename),
    Ch = rabbit_ct_client_helpers:open_channel(Config, Server),
    SQ = ?config(queue_name, Config),
    ?assertEqual({'queue.declare_ok', SQ, 0, 0},
                 declare(Ch, SQ, [{<<"x-queue-type">>, longstr, <<"stream">>}])),
    ?assertEqual({error, not_quorum_queue},
                 rpc:call(Server, rabbit_quorum_queue, add_member,
                          [<<"/">>, SQ, Server, voter, 5000])).

add_member_already_a_member(Config) ->
    [Server | _] = rabbit_ct_broker_helpers:get_node_configs(Config, nodename),
    Ch = rabbit_ct_client_helpers:open_channel(Config, Server),
    QQ = ?config(queue_name, Config),
    ?assertEqual({'queue.declare_ok', QQ, 0, 0},
                 declare(Ch, QQ, [{<<"x-queue-type">>, longstr, <<"quorum">>}])),
    %% idempotent by design
    ?assertEqual(ok,
                 rpc:call(Server, rabbit_quorum_queue, add_member,
                          [<<"/">>, QQ, Server, voter, 5000])).

add_member_not_found(Config) ->
    [Server | _] = rabbit_ct_broker_helpers:get_node_configs(Config, nodename),
    QQ = ?config(queue_name, Config),
    ?assertEqual({error, not_found},
                 rpc:call(Server, rabbit_quorum_queue, add_member,
                          [<<"/">>, QQ, Server, voter, 5000])).

add_member(Config) ->
    [Server0, Server1] = Servers0 =
        rabbit_ct_broker_helpers:get_node_configs(Config, nodename),
    Ch = rabbit_ct_client_helpers:open_channel(Config, Server0),
    QQ = ?config(queue_name, Config),
    ?assertEqual({'queue.declare_ok', QQ, 0, 0},
                 declare(Ch, QQ, [{<<"x-queue-type">>, longstr, <<"quorum">>}])),
    ?assertEqual({error, node_not_running},
                 rpc:call(Server0, rabbit_quorum_queue, add_member,
                          [<<"/">>, QQ, Server1, voter, 5000])),
    ok = rabbit_control_helper:command(stop_app, Server1),
    ok = rabbit_control_helper:command(join_cluster, Server1, [atom_to_list(Server0)], []),
    rabbit_control_helper:command(start_app, Server1),
    ?assertEqual(ok, rpc:call(Server1, rabbit_quorum_queue, add_member,
                              [<<"/">>, QQ, Server1, voter, 5000])),
    Info = rpc:call(Server0, rabbit_quorum_queue, infos,
                    [rabbit_misc:r(<<"/">>, queue, QQ)]),
    Servers = lists:sort(Servers0),
    ?assertEqual(Servers, lists:sort(proplists:get_value(online, Info, []))).

add_member_2(Config) ->
    %% this tests a scenario where an older node version is running a QQ
    %% and a member is added on a newer node version (for mixe testing)

    %% we dont validate the ff was enabled as this test should pass either way
    _ = rabbit_ct_broker_helpers:enable_feature_flag(Config, quorum_queue_non_voters),
    [Server0, Server1 | _] = _Servers0 =
        rabbit_ct_broker_helpers:get_node_configs(Config, nodename),
    Ch = rabbit_ct_client_helpers:open_channel(Config, Server1),
    QQ = ?config(queue_name, Config),
    ?assertEqual({'queue.declare_ok', QQ, 0, 0},
                 declare(Ch, QQ, [{<<"x-queue-type">>, longstr, <<"quorum">>},
                                  {<<"x-quorum-initial-group-size">>, long, 1}])),
    ?assertEqual(ok, rpc:call(Server0, rabbit_quorum_queue, add_member,
                              [<<"/">>, QQ, Server0, 5000])),
    Info = rpc:call(Server0, rabbit_quorum_queue, infos,
                    [rabbit_misc:r(<<"/">>, queue, QQ)]),
    Servers = lists:sort([Server0, Server1]),
    ?assertEqual(Servers, lists:sort(proplists:get_value(online, Info, []))).

delete_member_not_running(Config) ->
    [Server | _] = rabbit_ct_broker_helpers:get_node_configs(Config, nodename),

    Ch = rabbit_ct_client_helpers:open_channel(Config, Server),
    QQ = ?config(queue_name, Config),
    ?assertEqual({'queue.declare_ok', QQ, 0, 0},
                 declare(Ch, QQ, [{<<"x-queue-type">>, longstr, <<"quorum">>}])),
    %% it should be possible to delete members that are not online (e.g. decomissioned)
    ?assertEqual(ok,
                 rpc:call(Server, rabbit_quorum_queue, delete_member,
                          [<<"/">>, QQ, 'rabbit@burrow'])).

delete_member_classic(Config) ->
    [Server | _] = rabbit_ct_broker_helpers:get_node_configs(Config, nodename),
    Ch = rabbit_ct_client_helpers:open_channel(Config, Server),
    CQ = ?config(queue_name, Config),
    ?assertEqual({'queue.declare_ok', CQ, 0, 0}, declare(Ch, CQ, [])),
    ?assertEqual({error, classic_queue_not_supported},
                 rpc:call(Server, rabbit_quorum_queue, delete_member,
                          [<<"/">>, CQ, Server])).

delete_member_wrong_type(Config) ->
    [Server | _] = rabbit_ct_broker_helpers:get_node_configs(Config, nodename),
    Ch = rabbit_ct_client_helpers:open_channel(Config, Server),
    SQ = ?config(queue_name, Config),
    ?assertEqual({'queue.declare_ok', SQ, 0, 0},
                 declare(Ch, SQ, [{<<"x-queue-type">>, longstr, <<"stream">>}])),
    ?assertEqual({error, not_quorum_queue},
                 rpc:call(Server, rabbit_quorum_queue, delete_member,
                          [<<"/">>, SQ, Server])).

delete_member_queue_not_found(Config) ->
    [Server | _] = rabbit_ct_broker_helpers:get_node_configs(Config, nodename),
    QQ = ?config(queue_name, Config),
    ?assertEqual({error, not_found},
                 rpc:call(Server, rabbit_quorum_queue, delete_member,
                          [<<"/">>, QQ, Server])).

delete_member(Config) ->
    [Server | _] = Servers = rabbit_ct_broker_helpers:get_node_configs(Config, nodename),
    NServers = length(Servers),
    Ch = rabbit_ct_client_helpers:open_channel(Config, Server),
    QQ = ?config(queue_name, Config),
    ?assertEqual({'queue.declare_ok', QQ, 0, 0},
                 declare(Ch, QQ, [{<<"x-queue-type">>, longstr, <<"quorum">>}])),
    ?awaitMatch(NServers, count_online_nodes(Server, <<"/">>, QQ), ?DEFAULT_AWAIT),
    ?assertEqual(ok,
                 rpc:call(Server, rabbit_quorum_queue, delete_member,
                          [<<"/">>, QQ, Server])).

delete_member_not_a_member(Config) ->
    [Server | _] = Servers = rabbit_ct_broker_helpers:get_node_configs(Config, nodename),
    NServers = length(Servers),
    Ch = rabbit_ct_client_helpers:open_channel(Config, Server),
    QQ = ?config(queue_name, Config),
    ?assertEqual({'queue.declare_ok', QQ, 0, 0},
                 declare(Ch, QQ, [{<<"x-queue-type">>, longstr, <<"quorum">>}])),
    ?awaitMatch(NServers, count_online_nodes(Server, <<"/">>, QQ), ?DEFAULT_AWAIT),
    ?assertEqual(ok,
                 rpc:call(Server, rabbit_quorum_queue, delete_member,
                          [<<"/">>, QQ, Server])),
    %% idempotent by design
    ?assertEqual(ok,
                 rpc:call(Server, rabbit_quorum_queue, delete_member,
                          [<<"/">>, QQ, Server])).

delete_member_member_already_deleted(Config) ->
    [Server, Server2] = Servers = rabbit_ct_broker_helpers:get_node_configs(Config, nodename),
    NServers = length(Servers),
    Ch = rabbit_ct_client_helpers:open_channel(Config, Server),
    QQ = ?config(queue_name, Config),
    RaName = ra_name(QQ),
    ?assertEqual({'queue.declare_ok', QQ, 0, 0},
                 declare(Ch, QQ, [{<<"x-queue-type">>, longstr, <<"quorum">>}])),
    ?awaitMatch(NServers, count_online_nodes(Server, <<"/">>, QQ), ?DEFAULT_AWAIT),
    ServerId = {RaName, Server},
    ServerId2 = {RaName, Server2},
    %% use are APU directory to simulate situation where the ra:remove_server/2
    %% call timed out but later succeeded
    ?assertMatch(ok,
                 rpc:call(Server2, ra, leave_and_terminate,
                          [quorum_queues, ServerId, ServerId2])),

    %% idempotent by design
    ?assertEqual(ok,
                 rpc:call(Server, rabbit_quorum_queue, delete_member,
                          [<<"/">>, QQ, Server2])),
    {ok, Q} = rpc:call(Server, rabbit_amqqueue, lookup, [QQ, <<"/">>]),
    #{nodes := Nodes} = amqqueue:get_type_state(Q),
    ?assertEqual(1, length(Nodes)),
    ok.

delete_member_during_node_down(Config) ->
    [Server, DownServer, Remove] = Servers = rabbit_ct_broker_helpers:get_node_configs(
                                               Config, nodename),

    stop_node(Config, DownServer),
    Running = Servers -- [DownServer],
    assert_cluster_status({Servers, Servers, Running}, Running),

    Ch = rabbit_ct_client_helpers:open_channel(Config, Server),
    QQ = ?config(queue_name, Config),
    ?assertEqual({'queue.declare_ok', QQ, 0, 0},
                 declare(Ch, QQ, [{<<"x-queue-type">>, longstr, <<"quorum">>}])),
    ?awaitMatch(2, count_online_nodes(Server, <<"/">>, QQ), ?DEFAULT_AWAIT),
    ?assertEqual(ok, rpc:call(Server, rabbit_quorum_queue, delete_member,
                              [<<"/">>, QQ, Remove])),

    rabbit_ct_broker_helpers:start_node(Config, DownServer),
    ?assertEqual(ok, rpc:call(Server, rabbit_quorum_queue, repair_amqqueue_nodes,
                              [<<"/">>, QQ])),
    ok.

%% These tests check if node removal would cause any queues to lose (or not lose)
%% their quorum. See rabbitmq/rabbitmq-cli#389 for background.

node_removal_is_quorum_critical(Config) ->
    [Server | _] = Servers = rabbit_ct_broker_helpers:get_node_configs(Config, nodename),
    NServers = length(Servers),
    Ch = rabbit_ct_client_helpers:open_channel(Config, Server),
    QName = ?config(queue_name, Config),
    ?assertEqual({'queue.declare_ok', QName, 0, 0},
                 declare(Ch, QName, [{<<"x-queue-type">>, longstr, <<"quorum">>}])),
    ?awaitMatch(NServers, count_online_nodes(Server, <<"/">>, QName), ?DEFAULT_AWAIT),
    [begin
         Qs = rpc:call(S, rabbit_quorum_queue, list_with_minimum_quorum, []),
         ?assertEqual([QName], queue_names(Qs))
     end || S <- Servers].

node_removal_is_not_quorum_critical(Config) ->
    [Server | _] = rabbit_ct_broker_helpers:get_node_configs(Config, nodename),
    Ch = rabbit_ct_client_helpers:open_channel(Config, Server),
    QName = ?config(queue_name, Config),
    ?assertEqual({'queue.declare_ok', QName, 0, 0},
                 declare(Ch, QName, [{<<"x-queue-type">>, longstr, <<"quorum">>}])),
    ?awaitMatch(3, count_online_nodes(Server, <<"/">>, QName), ?DEFAULT_AWAIT),
    Qs = rpc:call(Server, rabbit_quorum_queue, list_with_minimum_quorum, []),
    ?assertEqual([], Qs).


cleanup_data_dir(Config) ->
    %% With Khepri this test needs to run in a 3-node cluster, otherwise the queue can't
    %% be deleted in minority
    %%
    %% This test is slow, but also checks that we handle properly errors when
    %% trying to delete a queue in minority. A case clause there had gone
    %% previously unnoticed.

    [Server1, Server2, Server3] = Servers = rabbit_ct_broker_helpers:get_node_configs(Config, nodename),
    Ch = rabbit_ct_client_helpers:open_channel(Config, Server1),
    QQ = ?config(queue_name, Config),
    ?assertEqual({'queue.declare_ok', QQ, 0, 0},
                 declare(Ch, QQ, [{<<"x-queue-type">>, longstr, <<"quorum">>}])),
    ?awaitMatch(3, count_online_nodes(Server1, <<"/">>, QQ), ?DEFAULT_AWAIT),

    UId1 = proplists:get_value(ra_name(QQ), rpc:call(Server1, ra_directory, list_registered, [quorum_queues])),
    UId2 = proplists:get_value(ra_name(QQ), rpc:call(Server2, ra_directory, list_registered, [quorum_queues])),
    DataDir1 = rpc:call(Server1, ra_env, server_data_dir, [quorum_queues, UId1]),
    DataDir2 = rpc:call(Server2, ra_env, server_data_dir, [quorum_queues, UId2]),
    ?assert(filelib:is_dir(DataDir1)),
    ?assert(filelib:is_dir(DataDir2)),

    ok = rabbit_ct_broker_helpers:stop_node(Config, Server2),
    assert_cluster_status({Servers, Servers, [Server1, Server3]}, [Server1]),

    ?assertMatch(#'queue.delete_ok'{},
                 amqp_channel:call(Ch, #'queue.delete'{queue = QQ})),
    %% data dir 1 should be force deleted at this point
    ?assert(not filelib:is_dir(DataDir1)),
    ?assert(filelib:is_dir(DataDir2)),
    ok = rabbit_ct_broker_helpers:start_node(Config, Server2),
    assert_clustered(Servers),

    ?assertEqual(ok,
                 rpc:call(Server2, rabbit_quorum_queue, cleanup_data_dir, [])),
    ?awaitMatch(false, filelib:is_dir(DataDir2), 30000),
    ok.

reconnect_consumer_and_publish(Config) ->
    [Server | _] = Servers =
        rabbit_ct_broker_helpers:get_node_configs(Config, nodename),
    Ch = rabbit_ct_client_helpers:open_channel(Config, Server),
    QQ = ?config(queue_name, Config),
    ?assertEqual({'queue.declare_ok', QQ, 0, 0},
                 declare(Ch, QQ, [{<<"x-queue-type">>, longstr, <<"quorum">>}])),
    RaName = ra_name(QQ),
    {ok, _, {_, Leader}} = ra:members({RaName, Server}),
    [F1, F2] = lists:delete(Leader, Servers),
    ChF = rabbit_ct_client_helpers:open_channel(Config, F1),
    publish(Ch, QQ),
    wait_for_messages_ready(Servers, RaName, 1),
    wait_for_messages_pending_ack(Servers, RaName, 0),
    subscribe(ChF, QQ, false),
    receive
        {#'basic.deliver'{redelivered = false}, _} ->
            wait_for_messages_ready(Servers, RaName, 0),
            wait_for_messages_pending_ack(Servers, RaName, 1)
    end,
    Up = [Leader, F2],
    rabbit_ct_broker_helpers:block_traffic_between(F1, Leader),
    rabbit_ct_broker_helpers:block_traffic_between(F1, F2),
    wait_for_messages_ready(Up, RaName, 1),
    wait_for_messages_pending_ack(Up, RaName, 0),
    wait_for_messages_ready([F1], RaName, 0),
    wait_for_messages_pending_ack([F1], RaName, 1),
    rabbit_ct_broker_helpers:allow_traffic_between(F1, Leader),
    rabbit_ct_broker_helpers:allow_traffic_between(F1, F2),
    publish(Ch, QQ),
    wait_for_messages_ready(Servers, RaName, 0),
    wait_for_messages_pending_ack(Servers, RaName, 2),
    receive
        {#'basic.deliver'{delivery_tag = DeliveryTag,
                          redelivered = false}, _} ->
            amqp_channel:cast(ChF, #'basic.ack'{delivery_tag = DeliveryTag,
                                                multiple     = false}),
            wait_for_messages_ready(Servers, RaName, 0),
            wait_for_messages_pending_ack(Servers, RaName, 1)
    end,
    receive
        {#'basic.deliver'{delivery_tag = DeliveryTag2,
                          redelivered = true}, _} ->
            amqp_channel:cast(ChF, #'basic.ack'{delivery_tag = DeliveryTag2,
                                                multiple     = false}),
            wait_for_messages_ready(Servers, RaName, 0),
            wait_for_messages_pending_ack(Servers, RaName, 0)
    end.

reconnect_consumer_and_wait(Config) ->
    [Server | _] = Servers =
        rabbit_ct_broker_helpers:get_node_configs(Config, nodename),
    Ch = rabbit_ct_client_helpers:open_channel(Config, Server),
    QQ = ?config(queue_name, Config),
    ?assertEqual({'queue.declare_ok', QQ, 0, 0},
                 declare(Ch, QQ, [{<<"x-queue-type">>, longstr, <<"quorum">>}])),
    RaName = ra_name(QQ),
    {ok, _, {_, Leader}} = ra:members({RaName, Server}),
    [F1, F2] = lists:delete(Leader, Servers),
    ChF = rabbit_ct_client_helpers:open_channel(Config, F1),
    publish(Ch, QQ),
    wait_for_messages_ready(Servers, RaName, 1),
    wait_for_messages_pending_ack(Servers, RaName, 0),
    subscribe(ChF, QQ, false),
    receive
        {#'basic.deliver'{redelivered  = false}, _} ->
            wait_for_messages_ready(Servers, RaName, 0),
            wait_for_messages_pending_ack(Servers, RaName, 1)
    end,
    Up = [Leader, F2],
    rabbit_ct_broker_helpers:block_traffic_between(F1, Leader),
    rabbit_ct_broker_helpers:block_traffic_between(F1, F2),
    wait_for_messages_ready(Up, RaName, 1),
    wait_for_messages_pending_ack(Up, RaName, 0),
    wait_for_messages_ready([F1], RaName, 0),
    wait_for_messages_pending_ack([F1], RaName, 1),
    rabbit_ct_broker_helpers:allow_traffic_between(F1, Leader),
    rabbit_ct_broker_helpers:allow_traffic_between(F1, F2),
    wait_for_messages_ready(Servers, RaName, 0),
    wait_for_messages_pending_ack(Servers, RaName, 1),
    receive
        {#'basic.deliver'{delivery_tag = DeliveryTag,
                          redelivered = true}, _} ->
            amqp_channel:cast(ChF, #'basic.ack'{delivery_tag = DeliveryTag,
                                                multiple     = false}),
            wait_for_messages_ready(Servers, RaName, 0),
            wait_for_messages_pending_ack(Servers, RaName, 0)
    end.

reconnect_consumer_and_wait_channel_down(Config) ->
    [Server | _] = Servers =
        rabbit_ct_broker_helpers:get_node_configs(Config, nodename),
    Ch = rabbit_ct_client_helpers:open_channel(Config, Server),
    QQ = ?config(queue_name, Config),
    ?assertEqual({'queue.declare_ok', QQ, 0, 0},
                 declare(Ch, QQ, [{<<"x-queue-type">>, longstr, <<"quorum">>}])),
    RaName = ra_name(QQ),
    {ok, _, {_, Leader}} = ra:members({RaName, Server}),
    [F1, F2] = lists:delete(Leader, Servers),
    ChF = rabbit_ct_client_helpers:open_channel(Config, F1),
    publish(Ch, QQ),
    wait_for_messages_ready(Servers, RaName, 1),
    wait_for_messages_pending_ack(Servers, RaName, 0),
    subscribe(ChF, QQ, false),
    receive
        {#'basic.deliver'{redelivered  = false}, _} ->
            wait_for_messages_ready(Servers, RaName, 0),
            wait_for_messages_pending_ack(Servers, RaName, 1)
    end,
    Up = [Leader, F2],
    rabbit_ct_broker_helpers:block_traffic_between(F1, Leader),
    rabbit_ct_broker_helpers:block_traffic_between(F1, F2),
    wait_for_messages_ready(Up, RaName, 1),
    wait_for_messages_pending_ack(Up, RaName, 0),
    wait_for_messages_ready([F1], RaName, 0),
    wait_for_messages_pending_ack([F1], RaName, 1),
    rabbit_ct_client_helpers:close_channel(ChF),
    rabbit_ct_broker_helpers:allow_traffic_between(F1, Leader),
    rabbit_ct_broker_helpers:allow_traffic_between(F1, F2),
    %% Let's give it a few seconds to ensure it doesn't attempt to
    %% deliver to the down channel - it shouldn't be monitored
    %% at this time!
    wait_for_messages_ready(Servers, RaName, 1),
    wait_for_messages_pending_ack(Servers, RaName, 0).

delete_immediately_by_resource(Config) ->
    Server = rabbit_ct_broker_helpers:get_node_config(Config, 0, nodename),
    Ch = rabbit_ct_client_helpers:open_channel(Config, Server),

    %% The stream coordinator is also a ra process, we need to ensure the quorum tests
    %% are not affected by any other ra cluster that could be added in the future
    Children = length(rpc:call(Server, supervisor, which_children, [?SUPNAME])),

    QQ = ?config(queue_name, Config),
    ?assertEqual({'queue.declare_ok', QQ, 0, 0},
                 declare(Ch, QQ, [{<<"x-queue-type">>, longstr, <<"quorum">>}])),
    Cmd2 = ["eval", "rabbit_amqqueue:delete_immediately_by_resource([rabbit_misc:r(<<\"/\">>, queue, <<\"" ++ binary_to_list(QQ) ++ "\">>)])."],
    ?assertEqual({ok, "ok\n"}, rabbit_ct_broker_helpers:rabbitmqctl(Config, 0, Cmd2)),

    %% Check that the application and process are down
    ?awaitMatch(Children,
                length(rpc:call(Server, supervisor, which_children, [?SUPNAME])),
                60000),
    ?awaitMatch({ra, _, _}, lists:keyfind(ra, 1,
                                          rpc:call(Server, application, which_applications, [])),
                                          ?DEFAULT_AWAIT).

subscribe_redelivery_count(Config) ->
    [Server | _] = Servers = rabbit_ct_broker_helpers:get_node_configs(Config, nodename),

    Ch = rabbit_ct_client_helpers:open_channel(Config, Server),
    QQ = ?config(queue_name, Config),
    ?assertEqual({'queue.declare_ok', QQ, 0, 0},
                 declare(Ch, QQ,
                         [
                          {<<"x-queue-type">>, longstr, <<"quorum">>},
                          {<<"x-max-in-memory-length">>, long, 0}
                         ])),

    RaName = ra_name(QQ),
    publish(Ch, QQ),
    wait_for_messages_ready(Servers, RaName, 1),
    wait_for_messages_pending_ack(Servers, RaName, 0),
    subscribe(Ch, QQ, false),

    DCHeader = <<"x-delivery-count">>,
    receive
        {#'basic.deliver'{delivery_tag = DeliveryTag,
                          redelivered  = false},
         #amqp_msg{props = #'P_basic'{headers = H0}}} ->
            ?assertMatch(undefined, rabbit_basic:header(DCHeader, H0)),
            amqp_channel:cast(Ch, #'basic.nack'{delivery_tag = DeliveryTag,
                                                multiple = false,
                                                requeue = true})
    after 5000 ->
              exit(basic_deliver_timeout)
    end,

    receive
        {#'basic.deliver'{delivery_tag = DeliveryTag1,
                          redelivered  = true},
         #amqp_msg{props = #'P_basic'{headers = H1}}} ->
            ct:pal("H1 ~p", [H1]),
            ?assertMatch({DCHeader, _, 1}, rabbit_basic:header(DCHeader, H1)),
            amqp_channel:cast(Ch, #'basic.nack'{delivery_tag = DeliveryTag1,
                                                multiple = false,
                                                requeue = true})
    after 5000 ->
              flush(1),
              exit(basic_deliver_timeout_2)
    end,

    receive
        {#'basic.deliver'{delivery_tag = DeliveryTag2,
                          redelivered  = true},
         #amqp_msg{props = #'P_basic'{headers = H2}}} ->
            ?assertMatch({DCHeader, _, 2}, rabbit_basic:header(DCHeader, H2)),
            amqp_channel:cast(Ch, #'basic.ack'{delivery_tag = DeliveryTag2,
                                               multiple = false}),
            ct:pal("wait_for_messages_ready", []),
            wait_for_messages_ready(Servers, RaName, 0),
            ct:pal("wait_for_messages_pending_ack", []),
            wait_for_messages_pending_ack(Servers, RaName, 0)
    after 5000 ->
              flush(500),
              exit(basic_deliver_timeout_3)
    end.

subscribe_redelivery_limit(Config) ->
    [Server | _] = rabbit_ct_broker_helpers:get_node_configs(Config, nodename),

    Ch = rabbit_ct_client_helpers:open_channel(Config, Server),
    QQ = ?config(queue_name, Config),
    ?assertEqual({'queue.declare_ok', QQ, 0, 0},
                 declare(Ch, QQ, [{<<"x-queue-type">>, longstr, <<"quorum">>},
                                  {<<"x-delivery-limit">>, long, 1}])),

    publish(Ch, QQ),
    wait_for_messages(Config, [[QQ, <<"1">>, <<"1">>, <<"0">>]]),
    subscribe(Ch, QQ, false),

    DCHeader = <<"x-delivery-count">>,
    receive
        {#'basic.deliver'{delivery_tag = DeliveryTag,
                          redelivered  = false},
         #amqp_msg{props = #'P_basic'{headers = H0}}} ->
            ?assertMatch(undefined, rabbit_basic:header(DCHeader, H0)),
            amqp_channel:cast(Ch, #'basic.nack'{delivery_tag = DeliveryTag,
                                                multiple = false,
                                                requeue = true})
    end,

    wait_for_messages(Config, [[QQ, <<"1">>, <<"0">>, <<"1">>]]),
    receive
        {#'basic.deliver'{delivery_tag = DeliveryTag1,
                          redelivered  = true},
         #amqp_msg{props = #'P_basic'{headers = H1}}} ->
            ?assertMatch({DCHeader, _, 1}, rabbit_basic:header(DCHeader, H1)),
            amqp_channel:cast(Ch, #'basic.nack'{delivery_tag = DeliveryTag1,
                                                multiple = false,
                                                requeue = true})
    end,

    wait_for_messages(Config, [[QQ, <<"0">>, <<"0">>, <<"0">>]]),
    receive
        {#'basic.deliver'{redelivered  = true}, #amqp_msg{}} ->
            throw(unexpected_redelivery)
    after 5000 ->
            ok
    end.

subscribe_redelivery_limit_disable(Config) ->
    [Server | _] = rabbit_ct_broker_helpers:get_node_configs(Config, nodename),

    Ch = rabbit_ct_client_helpers:open_channel(Config, Server),
    QQ = ?config(queue_name, Config),
    ?assertEqual({'queue.declare_ok', QQ, 0, 0},
                 declare(Ch, QQ, [{<<"x-queue-type">>, longstr, <<"quorum">>},
                                  {<<"x-delivery-limit">>, long, -1}])),
    publish(Ch, QQ),
    wait_for_messages(Config, [[QQ, <<"1">>, <<"1">>, <<"0">>]]),
    subscribe(Ch, QQ, false),

    DCHeader = <<"x-delivery-count">>,
    receive
        {#'basic.deliver'{delivery_tag = DeliveryTag,
                          redelivered  = false},
         #amqp_msg{props = #'P_basic'{headers = H0}}} ->
            ?assertMatch(undefined, rabbit_basic:header(DCHeader, H0)),
            amqp_channel:cast(Ch, #'basic.nack'{delivery_tag = DeliveryTag,
                                                multiple = false,
                                                requeue = true})
    end,

    wait_for_messages(Config, [[QQ, <<"1">>, <<"0">>, <<"1">>]]),
    %% set an operator policy, this should always win
    ok = rabbit_ct_broker_helpers:set_operator_policy(
           Config, 0, <<"delivery-limit">>, QQ, <<"queues">>,
           [{<<"delivery-limit">>, 0}]),

    receive
        {#'basic.deliver'{delivery_tag = DeliveryTag2,
                          redelivered = true},
         #amqp_msg{props = #'P_basic'{}}} ->
            % ?assertMatch(undefined, rabbit_basic:header(DCHeader, H0)),
            amqp_channel:cast(Ch, #'basic.nack'{delivery_tag = DeliveryTag2,
                                                multiple = false,
                                                requeue = true})
    after 5000 ->
              flush(1),
              ct:fail("message did not arrive as expected")
    end,
    wait_for_messages(Config, [[QQ, <<"0">>, <<"0">>, <<"0">>]]),
    ok = rabbit_ct_broker_helpers:clear_operator_policy(Config, 0, <<"delivery-limit">>),
    ok.

%% Test that consumer credit is increased correctly.
subscribe_redelivery_limit_many(Config) ->
    [Server | _] = rabbit_ct_broker_helpers:get_node_configs(Config, nodename),

    Ch = rabbit_ct_client_helpers:open_channel(Config, Server),
    QQ = ?config(queue_name, Config),
    ?assertEqual({'queue.declare_ok', QQ, 0, 0},
                 declare(Ch, QQ, [{<<"x-queue-type">>, longstr, <<"quorum">>},
                                  {<<"x-delivery-limit">>, long, 1}])),

    publish_many(Ch, QQ, 5),
    wait_for_messages(Config, [[QQ, <<"5">>, <<"5">>, <<"0">>]]),

    qos(Ch, 2, false),
    subscribe(Ch, QQ, false),
    wait_for_messages(Config, [[QQ, <<"5">>, <<"3">>, <<"2">>]]),

    nack(Ch, false, true),
    nack(Ch, false, true),
    wait_for_messages(Config, [[QQ, <<"5">>, <<"3">>, <<"2">>]]),

    nack(Ch, false, true),
    nack(Ch, false, true),
    wait_for_messages(Config, [[QQ, <<"3">>, <<"1">>, <<"2">>]]),

    nack(Ch, false, true),
    nack(Ch, false, true),
    wait_for_messages(Config, [[QQ, <<"3">>, <<"1">>, <<"2">>]]),

    nack(Ch, false, true),
    nack(Ch, false, true),
    wait_for_messages(Config, [[QQ, <<"1">>, <<"0">>, <<"1">>]]),

    nack(Ch, false, true),
    wait_for_messages(Config, [[QQ, <<"1">>, <<"0">>, <<"1">>]]),

    nack(Ch, false, true),
    wait_for_messages(Config, [[QQ, <<"0">>, <<"0">>, <<"0">>]]),
    ok.

subscribe_redelivery_policy(Config) ->
    [Server | _] = rabbit_ct_broker_helpers:get_node_configs(Config, nodename),

    Ch = rabbit_ct_client_helpers:open_channel(Config, Server),
    QQ = ?config(queue_name, Config),
    ?assertEqual({'queue.declare_ok', QQ, 0, 0},
                 declare(Ch, QQ, [{<<"x-queue-type">>, longstr, <<"quorum">>}])),

    ok = rabbit_ct_broker_helpers:set_policy(
           Config, 0, <<"delivery-limit">>, <<".*">>, <<"queues">>,
           [{<<"delivery-limit">>, 1}]),

    publish(Ch, QQ),
    wait_for_messages(Config, [[QQ, <<"1">>, <<"1">>, <<"0">>]]),
    subscribe(Ch, QQ, false),

    DCHeader = <<"x-delivery-count">>,
    receive
        {#'basic.deliver'{delivery_tag = DeliveryTag,
                          redelivered  = false},
         #amqp_msg{props = #'P_basic'{headers = H0}}} ->
            ?assertMatch(undefined, rabbit_basic:header(DCHeader, H0)),
            amqp_channel:cast(Ch, #'basic.nack'{delivery_tag = DeliveryTag,
                                                multiple = false,
                                                requeue = true})
    end,

    wait_for_messages(Config, [[QQ, <<"1">>, <<"0">>, <<"1">>]]),
    receive
        {#'basic.deliver'{delivery_tag = DeliveryTag1,
                          redelivered  = true},
         #amqp_msg{props = #'P_basic'{headers = H1}}} ->
            ?assertMatch({DCHeader, _, 1}, rabbit_basic:header(DCHeader, H1)),
            amqp_channel:cast(Ch, #'basic.nack'{delivery_tag = DeliveryTag1,
                                                multiple = false,
                                                requeue = true})
    end,

    wait_for_messages(Config, [[QQ, <<"0">>, <<"0">>, <<"0">>]]),
    receive
        {#'basic.deliver'{redelivered  = true}, #amqp_msg{}} ->
            throw(unexpected_redelivery)
    after 5000 ->
            ok
    end,
    ok = rabbit_ct_broker_helpers:clear_policy(Config, 0, <<"delivery-limit">>).

subscribe_redelivery_limit_with_dead_letter(Config) ->
    [Server | _] = rabbit_ct_broker_helpers:get_node_configs(Config, nodename),

    Ch = rabbit_ct_client_helpers:open_channel(Config, Server),
    QQ = ?config(queue_name, Config),
    DLX = <<"subcribe_redelivery_limit_with_dead_letter_dlx">>,
    ?assertEqual({'queue.declare_ok', QQ, 0, 0},
                 declare(Ch, QQ, [{<<"x-queue-type">>, longstr, <<"quorum">>},
                                  {<<"x-delivery-limit">>, long, 1},
                                  {<<"x-dead-letter-exchange">>, longstr, <<>>},
                                  {<<"x-dead-letter-routing-key">>, longstr, DLX}
                                 ])),
    ?assertEqual({'queue.declare_ok', DLX, 0, 0},
                 declare(Ch, DLX, [{<<"x-queue-type">>, longstr, <<"quorum">>}])),

    publish(Ch, QQ),
    wait_for_messages(Config, [[QQ, <<"1">>, <<"1">>, <<"0">>]]),
    subscribe(Ch, QQ, false),

    DCHeader = <<"x-delivery-count">>,
    receive
        {#'basic.deliver'{delivery_tag = DeliveryTag,
                          redelivered  = false},
         #amqp_msg{props = #'P_basic'{headers = H0}}} ->
            ?assertMatch(undefined, rabbit_basic:header(DCHeader, H0)),
            amqp_channel:cast(Ch, #'basic.nack'{delivery_tag = DeliveryTag,
                                                multiple = false,
                                                requeue = true})
    end,

    wait_for_messages(Config, [[QQ, <<"1">>, <<"0">>, <<"1">>]]),
    receive
        {#'basic.deliver'{delivery_tag = DeliveryTag1,
                          redelivered  = true},
         #amqp_msg{props = #'P_basic'{headers = H1}}} ->
            ?assertMatch({DCHeader, _, 1}, rabbit_basic:header(DCHeader, H1)),
            amqp_channel:cast(Ch, #'basic.nack'{delivery_tag = DeliveryTag1,
                                                multiple = false,
                                                requeue = true})
    end,

    wait_for_messages(Config, [[QQ, <<"0">>, <<"0">>, <<"0">>]]),
    wait_for_messages(Config, [[DLX, <<"1">>, <<"1">>, <<"0">>]]).

consume_redelivery_count(Config) ->
    [Server | _] = Servers = rabbit_ct_broker_helpers:get_node_configs(Config, nodename),

    Ch = rabbit_ct_client_helpers:open_channel(Config, Server),
    QQ = ?config(queue_name, Config),
    ?assertEqual({'queue.declare_ok', QQ, 0, 0},
                 declare(Ch, QQ, [{<<"x-queue-type">>, longstr, <<"quorum">>}])),
    RaName = ra_name(QQ),
    publish(Ch, QQ),
    wait_for_messages_ready(Servers, RaName, 1),
    wait_for_messages_pending_ack(Servers, RaName, 0),

    DCHeader = <<"x-delivery-count">>,

    {#'basic.get_ok'{delivery_tag = DeliveryTag,
                     redelivered = false},
     #amqp_msg{props = #'P_basic'{headers = H0}}} =
        amqp_channel:call(Ch, #'basic.get'{queue = QQ,
                                           no_ack = false}),
    ?assertMatch(undefined, rabbit_basic:header(DCHeader, H0)),
    amqp_channel:cast(Ch, #'basic.nack'{delivery_tag = DeliveryTag,
                                        multiple = false,
                                        requeue = true}),
    %% wait for requeuing
    {#'basic.get_ok'{delivery_tag = DeliveryTag1,
                     redelivered = true},
     #amqp_msg{props = #'P_basic'{headers = H1}}} =
        basic_get(Ch, QQ, false, 300),

    ?assertMatch({DCHeader, _, 1}, rabbit_basic:header(DCHeader, H1)),
    amqp_channel:cast(Ch, #'basic.nack'{delivery_tag = DeliveryTag1,
                                        multiple = false,
                                        requeue = true}),

    {#'basic.get_ok'{delivery_tag = DeliveryTag2,
                     redelivered = true},
     #amqp_msg{props = #'P_basic'{headers = H2}}} =
        amqp_channel:call(Ch, #'basic.get'{queue = QQ,
                                           no_ack = false}),
    ?assertMatch({DCHeader, _, 2}, rabbit_basic:header(DCHeader, H2)),
    amqp_channel:cast(Ch, #'basic.nack'{delivery_tag = DeliveryTag2,
                                        multiple = false,
                                        requeue = true}),
    ok.

message_bytes_metrics(Config) ->
    [Server | _] = Servers = rabbit_ct_broker_helpers:get_node_configs(Config, nodename),

    Ch = rabbit_ct_client_helpers:open_channel(Config, Server),
    QQ = ?config(queue_name, Config),
    ?assertEqual({'queue.declare_ok', QQ, 0, 0},
                 declare(Ch, QQ, [{<<"x-queue-type">>, longstr, <<"quorum">>}])),

    RaName = ra_name(QQ),
    {ok, _, {_, Leader}} = ra:members({RaName, Server}),
    QRes = rabbit_misc:r(<<"/">>, queue, QQ),

    publish(Ch, QQ),

    wait_for_messages_ready(Servers, RaName, 1),
    wait_for_messages_pending_ack(Servers, RaName, 0),
    rabbit_ct_helpers:await_condition(
      fun() ->
              {3, 3, 0} == get_message_bytes(Leader, QRes)
      end, 30000),

    subscribe(Ch, QQ, false),

    wait_for_messages_ready(Servers, RaName, 0),
    wait_for_messages_pending_ack(Servers, RaName, 1),
    rabbit_ct_helpers:await_condition(
      fun() ->
              {3, 0, 3} == get_message_bytes(Leader, QRes)
      end, 30000),

    receive
        {#'basic.deliver'{delivery_tag = DeliveryTag,
                          redelivered  = false}, _} ->
            amqp_channel:cast(Ch, #'basic.nack'{delivery_tag = DeliveryTag,
                                                multiple = false,
                                                requeue = false}),
            wait_for_messages_ready(Servers, RaName, 0),
            wait_for_messages_pending_ack(Servers, RaName, 0),
            rabbit_ct_helpers:await_condition(
              fun() ->
                      {0, 0, 0} == get_message_bytes(Leader, QRes)
              end, 30000)
    end,

    %% Let's publish and then close the consumer channel. Messages must be
    %% returned to the queue
    publish(Ch, QQ),

    wait_for_messages_ready(Servers, RaName, 0),
    wait_for_messages_pending_ack(Servers, RaName, 1),
    rabbit_ct_helpers:await_condition(
      fun() ->
              {3, 0, 3} == get_message_bytes(Leader, QRes)
      end, 30000),

    rabbit_ct_client_helpers:close_channel(Ch),

    wait_for_messages_ready(Servers, RaName, 1),
    wait_for_messages_pending_ack(Servers, RaName, 0),
    rabbit_ct_helpers:await_condition(
      fun() ->
              {3, 3, 0} == get_message_bytes(Leader, QRes)
      end, 30000),
    ok.

memory_alarm_rolls_wal(Config) ->
    [Server | _] = rabbit_ct_broker_helpers:get_node_configs(Config, nodename),
    #{wal_data_dir := WalDataDir} = ra_system:fetch(quorum_queues, Server),
    [Wal0] = filelib:wildcard(WalDataDir ++ "/*.wal"),
    rabbit_ct_broker_helpers:set_alarm(Config, Server, memory),
    rabbit_ct_helpers:await_condition(
      fun() -> rabbit_ct_broker_helpers:get_alarms(Config, Server) =/= [] end,
      30000
     ),
    rabbit_ct_helpers:await_condition(
      fun() ->
              List = filelib:wildcard(WalDataDir ++ "/*.wal"),
              %% There is a small time window where there could be no
              %% file, but we need to wait for it to ensure it is not
              %% roll over again later on
              [Wal0] =/= List andalso [] =/= List
      end, 30000),
    Wal1 = lists:last(lists:sort(filelib:wildcard(WalDataDir ++ "/*.wal"))),

    %% roll over shouldn't happen if we trigger a new alarm in less than
    %% min_wal_roll_over_interval
    rabbit_ct_broker_helpers:set_alarm(Config, Server, memory),
    rabbit_ct_helpers:await_condition(
      fun() -> rabbit_ct_broker_helpers:get_alarms(Config, Server) =/= [] end,
      30000
     ),
    timer:sleep(1000),
    Wal2 = lists:last(lists:sort(filelib:wildcard(WalDataDir ++ "/*.wal"))),
    ?assert(Wal1 == Wal2),
    lists:foreach(fun (Node) ->
        ok = rabbit_ct_broker_helpers:clear_alarm(Config, Node, memory)
    end, rabbit_ct_broker_helpers:get_node_configs(Config, nodename)),
    ?awaitMatch([], rabbit_ct_broker_helpers:get_alarms(Config, Server), ?DEFAULT_AWAIT),
    ok.

reclaim_memory_with_wrong_queue_type(Config) ->
    [Server | _] = rabbit_ct_broker_helpers:get_node_configs(Config, nodename),

    Ch = rabbit_ct_client_helpers:open_channel(Config, Server),

    CQ = ?config(queue_name, Config),
    ?assertEqual({'queue.declare_ok', CQ, 0, 0}, declare(Ch, CQ, [])),
    %% legacy, special case for classic queues
    ?assertMatch({error, classic_queue_not_supported},
                 rabbit_ct_broker_helpers:rpc(Config, 0, rabbit_quorum_queue,
                                              reclaim_memory, [<<"/">>, CQ])),
    SQ = ?config(alt_queue_name, Config),
    ?assertEqual({'queue.declare_ok', SQ, 0, 0},
                 declare(Ch, SQ, [{<<"x-queue-type">>, longstr, <<"stream">>}])),
    %% all other (future) queue types get the same error
    ?assertMatch({error, not_quorum_queue},
                 rabbit_ct_broker_helpers:rpc(Config, 0, rabbit_quorum_queue,
                                              reclaim_memory, [<<"/">>, SQ])),
    ok.

queue_length_limit_drop_head(Config) ->
    [Server | _] = Servers = rabbit_ct_broker_helpers:get_node_configs(Config, nodename),

    Ch = rabbit_ct_client_helpers:open_channel(Config, Server),
    QQ = ?config(queue_name, Config),
    ?assertEqual({'queue.declare_ok', QQ, 0, 0},
                 declare(Ch, QQ, [{<<"x-queue-type">>, longstr, <<"quorum">>},
                                  {<<"x-max-length">>, long, 1}])),

    RaName = ra_name(QQ),
    ok = amqp_channel:cast(Ch,
                           #'basic.publish'{routing_key = QQ},
                           #amqp_msg{props   = #'P_basic'{delivery_mode = 2},
                                     payload = <<"msg1">>}),
    ok = amqp_channel:cast(Ch,
                           #'basic.publish'{routing_key = QQ},
                           #amqp_msg{props   = #'P_basic'{delivery_mode = 2},
                                     payload = <<"msg2">>}),
    wait_for_consensus(QQ, Config),
    wait_for_messages_ready(Servers, RaName, 1),
    wait_for_messages_pending_ack(Servers, RaName, 0),
    wait_for_messages_total(Servers, RaName, 1),
    ?assertMatch({#'basic.get_ok'{}, #amqp_msg{payload = <<"msg2">>}},
                 amqp_channel:call(Ch, #'basic.get'{queue = QQ,
                                                    no_ack = true})).

queue_length_limit_reject_publish(Config) ->
    [Server | _] = Servers = rabbit_ct_broker_helpers:get_node_configs(Config, nodename),

    Ch = rabbit_ct_client_helpers:open_channel(Config, Server),
    QQ = ?config(queue_name, Config),
    RaName = ra_name(QQ),
    ?assertEqual({'queue.declare_ok', QQ, 0, 0},
                 declare(Ch, QQ, [{<<"x-queue-type">>, longstr, <<"quorum">>},
                                  {<<"x-max-length">>, long, 1},
                                  {<<"x-overflow">>, longstr, <<"reject-publish">>}])),

    #'confirm.select_ok'{} = amqp_channel:call(Ch, #'confirm.select'{}),
    ok = publish_confirm(Ch, QQ),
    ok = publish_confirm(Ch, QQ),
    %% give the channel some time to process the async reject_publish notification
    %% now that we are over the limit it should start failing
    wait_for_messages_total(Servers, RaName, 2),
    fail = publish_confirm(Ch, QQ),
    %% remove all messages
    ?assertMatch({#'basic.get_ok'{}, #amqp_msg{payload = _}},
                 amqp_channel:call(Ch, #'basic.get'{queue = QQ,
                                                    no_ack = true})),
    ?assertMatch({#'basic.get_ok'{}, #amqp_msg{payload = _}},
                 amqp_channel:call(Ch, #'basic.get'{queue = QQ,
                                                    no_ack = true})),
    %% publish should be allowed again now
    ok = publish_confirm(Ch, QQ),
    ok.

queue_length_limit_policy_cleared(Config) ->
    [Server | _] = Servers = rabbit_ct_broker_helpers:get_node_configs(Config, nodename),

    Ch = rabbit_ct_client_helpers:open_channel(Config, Server),
    QQ = ?config(queue_name, Config),
    ?assertEqual({'queue.declare_ok', QQ, 0, 0},
                 declare(Ch, QQ, [{<<"x-queue-type">>, longstr, <<"quorum">>}])),
    ok = rabbit_ct_broker_helpers:set_policy(
           Config, 0, <<"max-length">>, QQ, <<"queues">>,
           [{<<"max-length">>, 2},
            {<<"overflow">>, <<"reject-publish">>}]),
    timer:sleep(1000),
    RaName = ra_name(QQ),
    QueryFun = fun rabbit_fifo:overview/1,
    ?awaitMatch({ok, {_, #{config := #{max_length := 2}}}, _},
                rpc:call(Server, ra, local_query, [RaName, QueryFun]),
                ?DEFAULT_AWAIT),
    #'confirm.select_ok'{} = amqp_channel:call(Ch, #'confirm.select'{}),
    ok = publish_confirm(Ch, QQ),
    ok = publish_confirm(Ch, QQ),
    ok = publish_confirm(Ch, QQ), %% QQs allow one message above the limit
    wait_for_messages_ready(Servers, RaName, 3),
    fail = publish_confirm(Ch, QQ),
    ok = rabbit_ct_broker_helpers:clear_policy(Config, 0, <<"max-length">>),
    ?awaitMatch({ok, {_, #{config := #{max_length := undefined}}}, _},
                rpc:call(Server, ra, local_query, [RaName, QueryFun]),
                ?DEFAULT_AWAIT),
    ok = publish_confirm(Ch, QQ),
    wait_for_messages_ready(Servers, RaName, 4).

purge(Config) ->
    [Server | _] = rabbit_ct_broker_helpers:get_node_configs(Config, nodename),

    Ch = rabbit_ct_client_helpers:open_channel(Config, Server),
    QQ = ?config(queue_name, Config),
    ?assertEqual({'queue.declare_ok', QQ, 0, 0},
                 declare(Ch, QQ, [{<<"x-queue-type">>, longstr, <<"quorum">>}])),

    RaName = ra_name(QQ),
    Msg1 = <<"msg1">>,
    Msg2 = <<"msg11">>,

    publish(Ch, QQ, Msg1),
    publish(Ch, QQ, Msg2),
    wait_for_messages(Config, [[QQ, <<"2">>, <<"2">>, <<"0">>]]),

    {'queue.purge_ok', 2} = amqp_channel:call(Ch, #'queue.purge'{queue = QQ}),

    ?assertEqual([0], dirty_query([Server], RaName, fun rabbit_fifo:query_messages_total/1)).

peek(Config) ->
    [Server | _] = rabbit_ct_broker_helpers:get_node_configs(Config, nodename),

    Ch = rabbit_ct_client_helpers:open_channel(Config, Server),
    QQ = ?config(queue_name, Config),
    ?assertEqual({'queue.declare_ok', QQ, 0, 0},
                 declare(Ch, QQ, [{<<"x-queue-type">>, longstr, <<"quorum">>},
                                  {<<"x-max-in-memory-length">>, long, 2}])),

    Msg1 = <<"msg1">>,
    Msg2 = <<"msg11">>,

    QName = rabbit_misc:r(<<"/">>, queue, QQ),
    ?assertMatch({error, no_message_at_pos},
                 rabbit_ct_broker_helpers:rpc(Config, 0, rabbit_quorum_queue,
                                              peek, [1, QName])),
    publish(Ch, QQ, Msg1),
    publish(Ch, QQ, Msg2),
    wait_for_messages(Config, [[QQ, <<"2">>, <<"2">>, <<"0">>]]),

    ?assertMatch({ok, [_|_]},
                 rabbit_ct_broker_helpers:rpc(Config, 0, rabbit_quorum_queue,
                                              peek, [1, QName])),
    ?assertMatch({ok, [_|_]},
                 rabbit_ct_broker_helpers:rpc(Config, 0, rabbit_quorum_queue,
                                              peek, [2, QName])),
    ?assertMatch({error, no_message_at_pos},
                 rabbit_ct_broker_helpers:rpc(Config, 0, rabbit_quorum_queue,
                                              peek, [3, QName])),

    wait_for_messages(Config, [[QQ, <<"2">>, <<"2">>, <<"0">>]]),
    ok.

oldest_entry_timestamp(Config) ->
    [Server | _] = rabbit_ct_broker_helpers:get_node_configs(Config, nodename),

    Ch = rabbit_ct_client_helpers:open_channel(Config, Server),
    QQ = ?config(queue_name, Config),
    ?assertEqual({'queue.declare_ok', QQ, 0, 0},
                 declare(Ch, QQ, [{<<"x-queue-type">>, longstr, <<"quorum">>},
                                  {<<"x-max-in-memory-length">>, long, 2}])),

    Msg1 = <<"msg1">>,
    VHost = <<"%2F">>,
    ServerId = binary_to_atom(<<VHost/binary, "_", QQ/binary>>, utf8),

    ?assertMatch({ok, Ts} when is_integer(Ts),
                 rabbit_ct_broker_helpers:rpc(Config, 0, ra,
                                              aux_command,
                                              [ServerId, oldest_entry_timestamp])),
    publish(Ch, QQ, Msg1),
    wait_for_messages(Config, [[QQ, <<"1">>, <<"1">>, <<"0">>]]),

    ?assertMatch({ok, Ts} when is_integer(Ts),
                 rabbit_ct_broker_helpers:rpc(Config, 0, ra,
                                              aux_command,
                                              [ServerId, oldest_entry_timestamp])),
    ?assertMatch({ok, Ts} when is_integer(Ts),
                 rabbit_ct_broker_helpers:rpc(Config, 0, ra,
                                              aux_command,
                                              [ServerId, oldest_entry_timestamp])),

    {'queue.purge_ok', 1} = amqp_channel:call(Ch, #'queue.purge'{queue = QQ}),
    Now = erlang:system_time(millisecond),
    timer:sleep(100),
    ?assertMatch({ok, Ts2} when Ts2 > Now,
                 rabbit_ct_broker_helpers:rpc(Config, 0, ra,
                                              aux_command,
                                              [ServerId, oldest_entry_timestamp])),

    ok.

-define(STATUS_MATCH(N, T),
        [{<<"Node Name">>, N},
         {<<"Raft State">>, _},
         {<<"Membership">>, _},
         {<<"Last Log Index">>, _},
         {<<"Last Written">>, _},
         {<<"Last Applied">>, _},
         {<<"Commit Index">>, _},
         {<<"Snapshot Index">>, _},
         {<<"Term">>, T},
         {<<"Machine Version">>, _}
        ]).

status(Config) ->
    [Server | _] = Nodes = rabbit_ct_broker_helpers:get_node_configs(Config, nodename),

    Ch = rabbit_ct_client_helpers:open_channel(Config, Server),
    QQ = ?config(queue_name, Config),
    ?assertEqual({'queue.declare_ok', QQ, 0, 0},
                 declare(Ch, QQ, [{<<"x-queue-type">>, longstr, <<"quorum">>},
                                  {<<"x-max-in-memory-length">>, long, 2}])),

    Msg1 = <<"msg1">>,
    Msg2 = <<"msg11">>,

    publish(Ch, QQ, Msg1),
    publish(Ch, QQ, Msg2),
    wait_for_messages(Config, [[QQ, <<"2">>, <<"2">>, <<"0">>]]),

    [N1, N2, N3] = lists:sort(Nodes),

    %% check that nodes are returned and that at least the term isn't
    %% defaulted (i.e. there was an error)
    ?assertMatch([?STATUS_MATCH(N1, T1),
                  ?STATUS_MATCH(N2, T2),
                  ?STATUS_MATCH(N3, T3)
                 ] when T1 /= <<>> andalso
                        T2 /= <<>> andalso
                        T3 /= <<>>,
                 rabbit_ct_broker_helpers:rpc(Config, 0, rabbit_quorum_queue,
                                              status, [<<"/">>, QQ])),
    wait_for_messages(Config, [[QQ, <<"2">>, <<"2">>, <<"0">>]]),
    ok.

format(Config) ->
    %% tests rabbit_quorum_queue:format/2
    Nodes = rabbit_ct_broker_helpers:get_node_configs(Config, nodename),

    Server = hd(Nodes),

    Ch = rabbit_ct_client_helpers:open_channel(Config, Server),
    Q = ?config(queue_name, Config),
    ?assertEqual({'queue.declare_ok', Q, 0, 0},
                 declare(Ch, Q, [{<<"x-queue-type">>, longstr, <<"quorum">>}])),

    Vhost = ?config(rmq_vhost, Config),
    QName = #resource{virtual_host = Vhost,
                      kind = queue,
                      name = Q},
    {ok, QRecord}  = rabbit_ct_broker_helpers:rpc(Config, Server,
                                                  rabbit_amqqueue,
                                                  lookup, [QName]),
    %% restart the quorum
    Fmt = rabbit_ct_broker_helpers:rpc(Config, Server, rabbit_quorum_queue,
                                       ?FUNCTION_NAME, [QRecord, #{}]),

    %% test all up case
    ?assertEqual(quorum, proplists:get_value(type, Fmt)),
    ?assertEqual(running, proplists:get_value(state, Fmt)),
    ?assertEqual(Server, proplists:get_value(leader, Fmt)),
    ?assertEqual(Server, proplists:get_value(node, Fmt)),
    ?assertEqual(Nodes, proplists:get_value(online, Fmt)),
    ?assertEqual(Nodes, proplists:get_value(members, Fmt)),

    case length(Nodes) of
        3 ->
            [_, Server2, Server3] = Nodes,
            ok = rabbit_control_helper:command(stop_app, Server2),
            ok = rabbit_control_helper:command(stop_app, Server3),

            Fmt2 = rabbit_ct_broker_helpers:rpc(Config, Server, rabbit_quorum_queue,
                                               ?FUNCTION_NAME, [QRecord, #{}]),
            ok = rabbit_control_helper:command(start_app, Server2),
            ok = rabbit_control_helper:command(start_app, Server3),
            ?assertEqual(quorum, proplists:get_value(type, Fmt2)),
            ?assertEqual(minority, proplists:get_value(state, Fmt2)),
            ?assertEqual(Server, proplists:get_value(leader, Fmt2)),
            ?assertEqual(Server, proplists:get_value(node, Fmt2)),
            ?assertEqual([Server], proplists:get_value(online, Fmt2)),
            ?assertEqual(Nodes, proplists:get_value(members, Fmt2)),
            ok;
        1 ->
            ok
    end,
    ?assertMatch(#'queue.delete_ok'{},
                  amqp_channel:call(Ch, #'queue.delete'{queue = Q})),
    ok.

peek_with_wrong_queue_type(Config) ->
    [Server | _] = rabbit_ct_broker_helpers:get_node_configs(Config, nodename),

    Ch = rabbit_ct_client_helpers:open_channel(Config, Server),

    CQ = ?config(queue_name, Config),
    ?assertEqual({'queue.declare_ok', CQ, 0, 0}, declare(Ch, CQ, [])),

    CQName = rabbit_misc:r(<<"/">>, queue, CQ),
    %% legacy, special case for classic queues
    ?assertMatch({error, classic_queue_not_supported},
                 rabbit_ct_broker_helpers:rpc(Config, 0, rabbit_quorum_queue,
                                              peek, [1, CQName])),
    SQ = ?config(alt_queue_name, Config),
    ?assertEqual({'queue.declare_ok', SQ, 0, 0},
                 declare(Ch, SQ, [{<<"x-queue-type">>, longstr, <<"stream">>}])),

    SQName = rabbit_misc:r(<<"/">>, queue, SQ),
    %% all other (future) queue types get the same error
    ?assertMatch({error, not_quorum_queue},
                 rabbit_ct_broker_helpers:rpc(Config, 0, rabbit_quorum_queue,
                                              peek, [1, SQName])),
    ok.

message_ttl(Config) ->
    [Server | _] = rabbit_ct_broker_helpers:get_node_configs(Config, nodename),

    Ch = rabbit_ct_client_helpers:open_channel(Config, Server),
    QQ = ?config(queue_name, Config),
    ?assertEqual({'queue.declare_ok', QQ, 0, 0},
                 declare(Ch, QQ, [{<<"x-queue-type">>, longstr, <<"quorum">>},
                                  {<<"x-message-ttl">>, long, 2000}])),

    %% Checking for messages that are short-lived could cause intermitent
    %% failures, as these could have expired before the check takes
    %% place. Thus, we're goig to split this testcase in two:
    %% 1. Check that messages published with ttl reach the queue
    %%    This can be easily achieved by having a consumer already
    %%    subscribed to the queue.
    %% 2. Check that messages published eventually disappear from the
    %%    queue.

    Msg1 = <<"msg1">>,
    Msg2 = <<"msg11">>,

    %% 1. Subscribe, publish and consume two messages
    subscribe(Ch, QQ, false),
    publish(Ch, QQ, Msg1),
    publish(Ch, QQ, Msg2),
    wait_for_messages(Config, [[QQ, <<"2">>, <<"0">>, <<"2">>]]),
    receive_and_ack(Ch),
    receive_and_ack(Ch),
    cancel(Ch),
    wait_for_messages(Config, [[QQ, <<"0">>, <<"0">>, <<"0">>]]),

    %% 2. Publish two messages and wait until queue is empty
    publish(Ch, QQ, Msg1),
    publish(Ch, QQ, Msg2),
    wait_for_messages(Config, [[QQ, <<"0">>, <<"0">>, <<"0">>]]),
    ok.

receive_and_ack(Ch) ->
    receive
        {#'basic.deliver'{delivery_tag = DeliveryTag,
                          redelivered  = false}, _} ->
            amqp_channel:cast(Ch, #'basic.ack'{delivery_tag = DeliveryTag,
                                               multiple = false})
    after 5000 ->
              ct:fail("receive_and_ack timed out", [])
    end.

message_ttl_policy(Config) ->
    %% Using ttl is very difficul to guarantee 100% test rate success, unless
    %% using really high ttl values. Previously, this test used 1s and 3s ttl,
    %% but expected to see first the messages in the queue and then the messages
    %% gone. A slow CI run, would fail the first assertion as the messages would
    %% have been dropped when the message count was performed. It happened
    %% from time to time making this test case flaky.

    [Server | _] = rabbit_ct_broker_helpers:get_node_configs(Config, nodename),

    Ch = rabbit_ct_client_helpers:open_channel(Config, Server),
    QQ = ?config(queue_name, Config),
    ?assertEqual({'queue.declare_ok', QQ, 0, 0},
                 declare(Ch, QQ, [{<<"x-queue-type">>, longstr, <<"quorum">>}])),

    ok = rabbit_ct_broker_helpers:set_policy(Config, 0, <<"msg-ttl">>,
                                             QQ, <<"queues">>,
                                             [{<<"message-ttl">>, 1000}]),
    VHost = <<"%2F">>,
    RaName = binary_to_atom(<<VHost/binary, "_", QQ/binary>>, utf8),

    QueryFun = fun rabbit_fifo:overview/1,
    ?awaitMatch({ok, {_, #{config := #{msg_ttl := 1000}}}, _},
                rpc:call(Server, ra, local_query, [RaName, QueryFun]),
                ?DEFAULT_AWAIT),
    Msg1 = <<"msg1">>,
    Msg2 = <<"msg11">>,

    publish(Ch, QQ, Msg1),
    publish(Ch, QQ, Msg2),
    wait_for_messages(Config, [[QQ, <<"0">>, <<"0">>, <<"0">>]]),

    ok = rabbit_ct_broker_helpers:set_policy(Config, 0, <<"msg-ttl">>,
                                             QQ, <<"queues">>,
                                             [{<<"message-ttl">>, 1000}]),
    {ok, {_, Overview2}, _} = rpc:call(Server, ra, local_query, [RaName, QueryFun]),
    ?assertMatch(#{config := #{msg_ttl := 1000}}, Overview2),
    publish(Ch, QQ, Msg1),
    wait_for_messages(Config, [[QQ, <<"1">>, <<"1">>, <<"0">>]]),
    wait_for_messages(Config, [[QQ, <<"0">>, <<"0">>, <<"0">>]]),
    ok.

per_message_ttl(Config) ->
    [Server | _] = rabbit_ct_broker_helpers:get_node_configs(Config, nodename),

    Ch = rabbit_ct_client_helpers:open_channel(Config, Server),
    QQ = ?config(queue_name, Config),
    ?assertEqual({'queue.declare_ok', QQ, 0, 0},
                 declare(Ch, QQ, [{<<"x-queue-type">>, longstr, <<"quorum">>}])),

    Msg1 = <<"msg1">>,

    #'confirm.select_ok'{} = amqp_channel:call(Ch, #'confirm.select'{}),
    amqp_channel:register_confirm_handler(Ch, self()),
    ok = amqp_channel:cast(Ch,
                           #'basic.publish'{routing_key = QQ},
                           #amqp_msg{props = #'P_basic'{delivery_mode = 2,
                                                        expiration = <<"1000">>},
                                     payload = Msg1}),
    amqp_channel:wait_for_confirms(Ch, 5),
    %% we know the message got to the queue in 2s it should be gone
    wait_for_messages(Config, [[QQ, <<"0">>, <<"0">>, <<"0">>]]),
    ok.

per_message_ttl_mixed_expiry(Config) ->
    [Server | _] = rabbit_ct_broker_helpers:get_node_configs(Config, nodename),

    Ch = rabbit_ct_client_helpers:open_channel(Config, Server),
    QQ = ?config(queue_name, Config),
    ?assertEqual({'queue.declare_ok', QQ, 0, 0},
                 declare(Ch, QQ, [{<<"x-queue-type">>, longstr, <<"quorum">>}])),

    Msg1 = <<"msg1">>,
    Msg2 = <<"msg2">>,

    %% message with no expiration
    ok = amqp_channel:cast(Ch,
                           #'basic.publish'{routing_key = QQ},
                           #amqp_msg{props = #'P_basic'{delivery_mode = 2},
                                     payload = Msg1}),
    %% followed by message with expiration
    ok = amqp_channel:cast(Ch,
                           #'basic.publish'{routing_key = QQ},
                           #amqp_msg{props = #'P_basic'{delivery_mode = 2,
                                                        expiration = <<"100">>},
                                     payload = Msg2}),


    wait_for_messages(Config, [[QQ, <<"2">>, <<"2">>, <<"0">>]]),
    %% twice the expiry interval
    timer:sleep(100 * 2),
    subscribe(Ch, QQ, false),
    receive
        {#'basic.deliver'{delivery_tag = DeliveryTag},
         #amqp_msg{payload = Msg1}} ->
            amqp_channel:cast(Ch, #'basic.ack'{delivery_tag = DeliveryTag,
                                               multiple     = false})
    after 2000 ->
              flush(10),
              ct:fail("basic deliver timeout")
    end,


    %% the second message should NOT be received as it has expired
    receive
        {#'basic.deliver'{}, #amqp_msg{payload = Msg2}} ->
              flush(10),
              ct:fail("unexpected delivery")
    after 500 ->
              ok
    end,
    ok.

per_message_ttl_expiration_too_high(Config) ->
    [Server | _] = rabbit_ct_broker_helpers:get_node_configs(Config, nodename),

    Ch = rabbit_ct_client_helpers:open_channel(Config, Server),
    MonitorRef = erlang:monitor(process, Ch),

    ok =  amqp_channel:cast(Ch, #'basic.publish'{},
                            #amqp_msg{props = #'P_basic'{expiration = integer_to_binary(10*365*24*60*60*1000+1)}}),
    receive
        {'DOWN', MonitorRef, process, Ch,
         {shutdown, {server_initiated_close, 406, <<"PRECONDITION_FAILED - invalid expiration", _/binary>>}}} ->
            ok
    after 1000 ->
              ct:fail("expected channel error")
    end.

consumer_metrics(Config) ->
    [Server | _] = rabbit_ct_broker_helpers:get_node_configs(Config, nodename),

    Ch1 = rabbit_ct_client_helpers:open_channel(Config, Server),
    QQ = ?config(queue_name, Config),
    ?assertEqual({'queue.declare_ok', QQ, 0, 0},
                 declare(Ch1, QQ, [{<<"x-queue-type">>, longstr, <<"quorum">>}])),
    subscribe(Ch1, QQ, false),

    RaName = ra_name(QQ),
    {ok, _, {_, Leader}} = ra:members({RaName, Server}),
    QNameRes = rabbit_misc:r(<<"/">>, queue, QQ),
    ?awaitMatch(1,
                begin
                    case rpc:call(Leader, ets, lookup, [queue_metrics, QNameRes]) of
                        [{_, PropList, _}] ->
                            proplists:get_value(consumers, PropList, undefined);
                        _ ->
                            undefined
                    end
                end,
                30000).

delete_if_empty(Config) ->
    Server = rabbit_ct_broker_helpers:get_node_config(Config, 0, nodename),

    Ch = rabbit_ct_client_helpers:open_channel(Config, Server),
    QQ = ?config(queue_name, Config),
    ?assertEqual({'queue.declare_ok', QQ, 0, 0},
                 declare(Ch, QQ, [{<<"x-queue-type">>, longstr, <<"quorum">>}])),
    publish(Ch, QQ),
    wait_for_messages(Config, [[QQ, <<"1">>, <<"1">>, <<"0">>]]),
    %% Try to delete the quorum queue
    ?assertExit({{shutdown, {connection_closing, {server_initiated_close, 540, _}}}, _},
                amqp_channel:call(Ch, #'queue.delete'{queue = QQ,
                                                      if_empty = true})).

delete_if_unused(Config) ->
    Server = rabbit_ct_broker_helpers:get_node_config(Config, 0, nodename),

    Ch = rabbit_ct_client_helpers:open_channel(Config, Server),
    QQ = ?config(queue_name, Config),
    ?assertEqual({'queue.declare_ok', QQ, 0, 0},
                 declare(Ch, QQ, [{<<"x-queue-type">>, longstr, <<"quorum">>}])),
    publish(Ch, QQ),
    wait_for_messages(Config, [[QQ, <<"1">>, <<"1">>, <<"0">>]]),
    %% Try to delete the quorum queue
    ?assertExit({{shutdown, {connection_closing, {server_initiated_close, 540, _}}}, _},
                amqp_channel:call(Ch, #'queue.delete'{queue = QQ,
                                                      if_unused = true})).

queue_ttl(Config) ->
    Server = rabbit_ct_broker_helpers:get_node_config(Config, 0, nodename),
    Ch = rabbit_ct_client_helpers:open_channel(Config, Server),
    QQ = ?config(queue_name, Config),

    %% Set policy to 10 seconds.
    PolicyName = <<"my-queue-ttl-policy">>,
    ok = rabbit_ct_broker_helpers:set_policy(
           Config, 0, PolicyName, QQ, <<"queues">>,
           [{<<"expires">>, 10000}]),
    %% Set queue arg to 1 second.
    QArgs = [{<<"x-queue-type">>, longstr, <<"quorum">>},
             {<<"x-expires">>, long, 1000}],
    ?assertEqual({'queue.declare_ok', QQ, 0, 0},
                 declare(Ch, QQ, QArgs)),
    %% The minimum should take effect.
    ?awaitMatch(
       {'EXIT', {{shutdown,
                  {server_initiated_close,404,
                   <<"NOT_FOUND - no queue 'queue_ttl' in vhost '/'">>}},
                 _}},
       catch amqp_channel:call(Ch, #'queue.declare'{
                                      queue = QQ,
                                      passive = true,
                                      durable = true,
                                      auto_delete = false,
                                      arguments = QArgs}),
       5_000),
    ok = rabbit_ct_broker_helpers:clear_policy(Config, 0, PolicyName).

consumer_priorities(Config) ->
    Server = rabbit_ct_broker_helpers:get_node_config(Config, 0, nodename),

    Ch = rabbit_ct_client_helpers:open_channel(Config, Server),
    qos(Ch, 2, false),
    QQ = ?config(queue_name, Config),
    ?assertEqual({'queue.declare_ok', QQ, 0, 0},
                 declare(Ch, QQ, [{<<"x-queue-type">>, longstr, <<"quorum">>}])),

    %% consumer with default priority
    Tag1 = <<"ctag1">>,
    amqp_channel:subscribe(Ch, #'basic.consume'{queue = QQ,
                                                no_ack = false,
                                                consumer_tag = Tag1},
                           self()),
    receive
        #'basic.consume_ok'{consumer_tag = Tag1} ->
             ok
    end,
    %% consumer with higher priority
    Tag2 = <<"ctag2">>,
    amqp_channel:subscribe(Ch, #'basic.consume'{queue = QQ,
                                                arguments = [{"x-priority", long, 10}],
                                                no_ack = false,
                                                consumer_tag = Tag2},
                           self()),
    receive
        #'basic.consume_ok'{consumer_tag = Tag2} ->
             ok
    end,

    publish(Ch, QQ),
    %% Tag2 should receive the message
    DT1 = receive
              {#'basic.deliver'{delivery_tag = D1,
                                consumer_tag = Tag2}, _} ->
                  D1
          after 5000 ->
                    flush(100),
                    ct:fail("basic.deliver timeout")
          end,
    publish(Ch, QQ),
    %% Tag2 should receive the message
    receive
        {#'basic.deliver'{delivery_tag = _,
                          consumer_tag = Tag2}, _} ->
            ok
    after 5000 ->
              flush(100),
              ct:fail("basic.deliver timeout")
    end,

    publish(Ch, QQ),
    %% Tag1 should receive the message as Tag2 has maxed qos
    receive
        {#'basic.deliver'{delivery_tag = _,
                          consumer_tag = Tag1}, _} ->
            ok
    after 5000 ->
              flush(100),
              ct:fail("basic.deliver timeout")
    end,

    ok = amqp_channel:cast(Ch, #'basic.ack'{delivery_tag = DT1,
                                        multiple = false}),
    publish(Ch, QQ),
    %% Tag2 should receive the message
    receive
        {#'basic.deliver'{delivery_tag = _,
                          consumer_tag = Tag2}, _} ->
            ok
    after 5000 ->
              flush(100),
              ct:fail("basic.deliver timeout")
    end,

    ok.

cancel_consumer_gh_3729(Config) ->
    %% Test the scenario where a message is published to a quorum queue
    %% but the consumer has been cancelled
    %% https://github.com/rabbitmq/rabbitmq-server/pull/3746
    QQ = ?config(queue_name, Config),

    Server = rabbit_ct_broker_helpers:get_node_config(Config, 0, nodename),
    Ch = rabbit_ct_client_helpers:open_channel(Config, Server),

    ExpectedDeclareRslt0 = #'queue.declare_ok'{queue = QQ, message_count = 0, consumer_count = 0},
    DeclareRslt0 = declare(Ch, QQ, [{<<"x-queue-type">>, longstr, <<"quorum">>}]),
    ?assertMatch(ExpectedDeclareRslt0, DeclareRslt0),

    ok = publish(Ch, QQ),

    ok = subscribe(Ch, QQ, false),

    receive
        {#'basic.deliver'{delivery_tag = DeliveryTag}, _} ->
            R = #'basic.reject'{delivery_tag = DeliveryTag, requeue = true},
            ok = amqp_channel:cast(Ch, R)
    after 5000 ->
        flush(100),
        ct:fail("basic.deliver timeout")
    end,

    ok = cancel(Ch),

    receive
        #'basic.cancel_ok'{consumer_tag = <<"ctag">>} -> ok
    after 5000 ->
        flush(100),
        ct:fail("basic.cancel_ok timeout")
    end,

    D = #'queue.declare'{queue = QQ, passive = true,
                         arguments = [{<<"x-queue-type">>, longstr, <<"quorum">>}]},

    F = fun() ->
            #'queue.declare_ok'{queue = QQ,
                                message_count = MC,
                                consumer_count = CC} = amqp_channel:call(Ch, D),
            ct:pal("Mc ~b CC ~b", [MC, CC]),
            MC =:= 1 andalso CC =:= 0
        end,
    rabbit_ct_helpers:await_condition(F, 30000),

    ok = rabbit_ct_client_helpers:close_channel(Ch).

cancel_consumer_gh_12424(Config) ->
    QQ = ?config(queue_name, Config),

    Server = rabbit_ct_broker_helpers:get_node_config(Config, 0, nodename),
    Ch = rabbit_ct_client_helpers:open_channel(Config, Server),

    ExpectedDeclareRslt0 = #'queue.declare_ok'{queue = QQ, message_count = 0, consumer_count = 0},
    DeclareRslt0 = declare(Ch, QQ, [{<<"x-queue-type">>, longstr, <<"quorum">>}]),
    ?assertMatch(ExpectedDeclareRslt0, DeclareRslt0),

    ok = publish(Ch, QQ),

    ok = subscribe(Ch, QQ, false),

    DeliveryTag = receive
                      {#'basic.deliver'{delivery_tag = DT}, _} ->
                          DT
                  after 5000 ->
                            flush(100),
                            ct:fail("basic.deliver timeout")
                  end,

    ok = cancel(Ch),

    R = #'basic.reject'{delivery_tag = DeliveryTag, requeue = false},
    ok = amqp_channel:cast(Ch, R),
    wait_for_messages(Config, [[QQ, <<"0">>, <<"0">>, <<"0">>]]),

    ok.

    %% Test the scenario where a message is published to a quorum queue
cancel_and_consume_with_same_tag(Config) ->
    %% https://github.com/rabbitmq/rabbitmq-server/issues/5927
    QQ = ?config(queue_name, Config),

    Server = rabbit_ct_broker_helpers:get_node_config(Config, 0, nodename),
    Ch = rabbit_ct_client_helpers:open_channel(Config, Server),

    ExpectedDeclareRslt0 = #'queue.declare_ok'{queue = QQ, message_count = 0, consumer_count = 0},
    DeclareRslt0 = declare(Ch, QQ, [{<<"x-queue-type">>, longstr, <<"quorum">>}]),
    ?assertMatch(ExpectedDeclareRslt0, DeclareRslt0),

    ok = publish(Ch, QQ, <<"msg1">>),

    ok = subscribe(Ch, QQ, false),

    DeliveryTag = receive
                      {#'basic.deliver'{delivery_tag = D},
                       #amqp_msg{payload = <<"msg1">>}} ->
                          D
                  after 5000 ->
                            flush(100),
                            ct:fail("basic.deliver timeout")
                  end,

    ok = cancel(Ch),

    ok = subscribe(Ch, QQ, false),

    ok = publish(Ch, QQ, <<"msg2">>),

    receive
        {#'basic.deliver'{delivery_tag = _},
         #amqp_msg{payload = <<"msg2">>}} ->
            ok
    after 5000 ->
              flush(100),
              ct:fail("basic.deliver timeout 2")
    end,


    amqp_channel:cast(Ch, #'basic.ack'{delivery_tag = DeliveryTag,
                                       multiple = true}),

    ok = cancel(Ch),



    ok.

validate_messages_on_queue(Config) ->
    QQ = ?config(queue_name, Config),
    Server = rabbit_ct_broker_helpers:get_node_config(Config, 0, nodename),
    Ch = rabbit_ct_client_helpers:open_channel(Config, Server),
    #'queue.declare_ok'{} = declare(Ch, QQ, [{<<"x-queue-type">>, longstr, <<"quorum">>}]),
    #'confirm.select_ok'{} = amqp_channel:call(Ch, #'confirm.select'{}),
    amqp_channel:register_confirm_handler(Ch, self()),
    Messages = [begin
                    M = <<I:8000/integer>>,
                    publish(Ch, QQ, M),
                    M
                end || I <- lists:seq(1, 200)],
    amqp_channel:wait_for_confirms_or_die(Ch),
    validate_queue(Ch, QQ, Messages),

    ok.

amqpl_headers(Config) ->
    [Server | _] = Servers = rabbit_ct_broker_helpers:get_node_configs(Config, nodename),
    Ch = rabbit_ct_client_helpers:open_channel(Config, Server),
    QQ = ?config(queue_name, Config),
    ?assertEqual({'queue.declare_ok', QQ, 0, 0},
                 declare(Ch, QQ, [{<<"x-queue-type">>, longstr, <<"quorum">>}])),

    Headers1Sent = undefined,
    Headers2Sent = [],
    [ok = amqp_channel:cast(
            Ch,
            #'basic.publish'{routing_key = QQ},
            #amqp_msg{props = #'P_basic'{headers = HeadersSent,
                                         delivery_mode = 2}}) ||
     HeadersSent <- [Headers1Sent, Headers2Sent]],
    RaName = ra_name(QQ),
    wait_for_messages_ready(Servers, RaName, 2),

    {#'basic.get_ok'{},
     #amqp_msg{props = #'P_basic'{headers = Headers1Received}}
    } = amqp_channel:call(Ch, #'basic.get'{queue = QQ}),

    {#'basic.get_ok'{delivery_tag = DeliveryTag},
     #amqp_msg{props = #'P_basic'{headers = Headers2Received}}
    } = amqp_channel:call(Ch, #'basic.get'{queue = QQ}),

    ?assertEqual(Headers1Sent, Headers1Received),
    ?assertEqual(Headers2Sent, Headers2Received),

    ok = amqp_channel:cast(Ch, #'basic.ack'{delivery_tag = DeliveryTag,
                                            multiple = true}).

leader_locator_client_local(Config) ->
    [Server1 | _] = Servers = rabbit_ct_broker_helpers:get_node_configs(Config, nodename),
    Q = ?config(queue_name, Config),

    [begin
         Ch = rabbit_ct_client_helpers:open_channel(Config, Server),
         ?assertEqual({'queue.declare_ok', Q, 0, 0},
                      declare(Ch, Q, [{<<"x-queue-type">>, longstr, <<"quorum">>},
                                      {<<"x-queue-leader-locator">>, longstr, <<"client-local">>}])),
         ?assertMatch({ok, _, {_, Server = _Leader}},
                      ra:members({ra_name(Q), Server1})),
         ?assertMatch(#'queue.delete_ok'{},
                      amqp_channel:call(Ch, #'queue.delete'{queue = Q}))
     end || Server <- Servers].

leader_locator_balanced(Config) ->
    Server = rabbit_ct_broker_helpers:get_node_config(Config, 0, nodename),
    Ch = rabbit_ct_client_helpers:open_channel(Config, Server),
    Qs = [?config(queue_name, Config),
          ?config(alt_queue_name, Config),
          ?config(alt_2_queue_name, Config)],

    Leaders = [begin
                   ?assertMatch({'queue.declare_ok', Q, 0, 0},
                                declare(Ch, Q,
                                        [{<<"x-queue-type">>, longstr, <<"quorum">>},
                                         {<<"x-queue-leader-locator">>, longstr, <<"balanced">>}])),
                   {ok, _, {_, Leader}} = ra:members({ra_name(Q), Server}),
                   Leader
               end || Q <- Qs],
    ?assertEqual(3, sets:size(sets:from_list(Leaders))),

    [?assertMatch(#'queue.delete_ok'{},
                  amqp_channel:call(Ch, #'queue.delete'{queue = Q}))
     || Q <- Qs].

leader_locator_balanced_maintenance(Config) ->
    [S1, S2, S3] = rabbit_ct_broker_helpers:get_node_configs(Config, nodename),
    Ch = rabbit_ct_client_helpers:open_channel(Config, S1),
    Qs = [?config(queue_name, Config),
          ?config(alt_queue_name, Config),
          ?config(alt_2_queue_name, Config)],

    true = rabbit_ct_broker_helpers:mark_as_being_drained(Config, S2),
    Leaders = [begin
                   ?assertMatch({'queue.declare_ok', Q, 0, 0},
                                declare(Ch, Q,
                                        [{<<"x-queue-type">>, longstr, <<"quorum">>},
                                         {<<"x-queue-leader-locator">>, longstr, <<"balanced">>}])),
                   {ok, _, {_, Leader}} = ra:members({ra_name(Q), S1}),
                   Leader
               end || Q <- Qs],
    ?assert(lists:member(S1, Leaders)),
    ?assertNot(lists:member(S2, Leaders)),
    ?assert(lists:member(S3, Leaders)),

    true = rabbit_ct_broker_helpers:unmark_as_being_drained(Config, S2),
    [?assertMatch(#'queue.delete_ok'{},
                  amqp_channel:call(Ch, #'queue.delete'{queue = Q}))
     || Q <- Qs].

leader_locator_balanced_random_maintenance(Config) ->
    [S1, S2, _S3] = Servers = rabbit_ct_broker_helpers:get_node_configs(Config, nodename),
    Ch = rabbit_ct_client_helpers:open_channel(Config, S1),
    Q = ?config(queue_name, Config),

    true = rabbit_ct_broker_helpers:mark_as_being_drained(Config, S2),
    ok = rabbit_ct_broker_helpers:rpc(Config, 0, application, set_env,
                                      [rabbit, queue_leader_locator, <<"balanced">>]),
    ok = rabbit_ct_broker_helpers:rpc(Config, 0, application, set_env,
                                      [rabbit, queue_count_start_random_selection, 0]),

    Leaders = [begin
                   ?assertMatch({'queue.declare_ok', Q, 0, 0},
                                declare(Ch, Q,
                                        [{<<"x-queue-type">>, longstr, <<"quorum">>},
                                         {<<"x-quorum-initial-group-size">>, long, 2}])),
                   {ok, [{_, R1}, {_, R2}], {_, Leader}} = ra:members({ra_name(Q), S1}),
                   ?assert(lists:member(R1, Servers)),
                   ?assert(lists:member(R2, Servers)),
                   ?assertMatch(#'queue.delete_ok'{},
                                amqp_channel:call(Ch, #'queue.delete'{queue = Q})),
                   Leader
               end || _ <- lists:seq(1, 10)],

    ok = rabbit_ct_broker_helpers:rpc(Config, 0, application, unset_env,
                                      [rabbit, queue_leader_locator]),
    ok = rabbit_ct_broker_helpers:rpc(Config, 0, application, unset_env,
                                      [rabbit, queue_count_start_random_selection]),
    true = rabbit_ct_broker_helpers:unmark_as_being_drained(Config, S2),
    %% assert after resetting maintenance mode else other tests may also fail
    ?assertNot(lists:member(S2, Leaders)),
    ok.

leader_locator_policy(Config) ->
    Server = rabbit_ct_broker_helpers:get_node_config(Config, 0, nodename),
    Ch = rabbit_ct_client_helpers:open_channel(Config, Server),
    Qs = [?config(queue_name, Config),
          ?config(alt_queue_name, Config),
          ?config(alt_2_queue_name, Config)],
    PolicyName = <<"my-leader-locator">>,
    ok = rabbit_ct_broker_helpers:set_policy(
           Config, 0, PolicyName, <<"leader_locator_policy_.*">>, <<"queues">>,
           [{<<"queue-leader-locator">>, <<"balanced">>}]),

    Leaders = [begin
                   ?assertMatch({'queue.declare_ok', Q, 0, 0},
                                declare(Ch, Q,
                                        [{<<"x-queue-type">>, longstr, <<"quorum">>}])),
                   {ok, _, {_, Leader}} = ra:members({ra_name(Q), Server}),
                   Leader
               end || Q <- Qs],

    [?assertMatch(#'queue.delete_ok'{},
                  amqp_channel:call(Ch, #'queue.delete'{queue = Q}))
     || Q <- Qs],
    ok = rabbit_ct_broker_helpers:clear_policy(Config, 0, PolicyName),

    ?assertEqual(3, length(lists:usort(Leaders))),
    ok.

select_nodes_with_least_replicas(Config) ->
    Server = rabbit_ct_broker_helpers:get_node_config(Config, 0, nodename),
    Ch = rabbit_ct_client_helpers:open_channel(Config, Server),
    Qs = [?config(queue_name, Config),
          ?config(alt_queue_name, Config)],
    Members = [begin
                   ?assertMatch({'queue.declare_ok', Q, 0, 0},
                                declare(Ch, Q,
                                        [{<<"x-queue-type">>, longstr, <<"quorum">>},
                                         {<<"x-quorum-initial-group-size">>, long, 3}])),
                   {ok, Members0, _} = ra:members({ra_name(Q), Server}),
                   ?assertEqual(3, length(Members0)),
                   lists:map(fun({_, N}) -> N end, Members0)
               end || Q <- Qs],
    %% Assert that second queue selected the nodes where first queue does not have replicas.
    ?assertEqual(5, sets:size(sets:from_list(lists:flatten(Members)))),

    [?assertMatch(#'queue.delete_ok'{},
                  amqp_channel:call(Ch, #'queue.delete'{queue = Q}))
     || Q <- Qs].

select_nodes_with_least_replicas_node_down(Config) ->
    [S1, S2 | _ ] = Servers = rabbit_ct_broker_helpers:get_node_configs(Config, nodename),
    ?assertEqual(ok, rabbit_control_helper:command(stop_app, S2)),
    RunningNodes = lists:delete(S2, Servers),
    Ch = rabbit_ct_client_helpers:open_channel(Config, S1),
    Qs = [?config(queue_name, Config),
          ?config(alt_queue_name, Config)],

    Members = [begin
                   ?assertMatch({'queue.declare_ok', Q, 0, 0},
                                declare(Ch, Q,
                                        [{<<"x-queue-type">>, longstr, <<"quorum">>},
                                         {<<"x-quorum-initial-group-size">>, long, 3}])),
                   {ok, Members0, _} = ra:members({ra_name(Q), S1}),
                   ?assertEqual(3, length(Members0)),
                   lists:map(fun({_, N}) -> N end, Members0)
               end || Q <- Qs],
    %% Assert that
    %% 1. no replicas got placed on a node which is down because there are sufficient running nodes, and
    %% 2. second queue selected the nodes where first queue does not have replicas.
    ?assert(same_elements(lists:flatten(Members), RunningNodes)),

    ?assertEqual(ok, rabbit_control_helper:command(start_app, S2)),
    [?assertMatch(#'queue.delete_ok'{},
                  amqp_channel:call(Ch, #'queue.delete'{queue = Q}))
     || Q <- Qs].

requeue_multiple_true(Config) ->
    Ch = rabbit_ct_client_helpers:open_channel(Config),
    QQ = ?config(queue_name, Config),
    ?assertEqual({'queue.declare_ok', QQ, 0, 0},
                 declare(Ch, QQ, [{<<"x-queue-type">>, longstr, <<"quorum">>},
                                  {<<"x-delivery-limit">>, long, 3}])),
    Num = 100,
    Payloads = [integer_to_binary(N) || N <- lists:seq(1, Num)],
    [publish(Ch, QQ, P) || P <- Payloads],

    amqp_channel:subscribe(Ch, #'basic.consume'{queue = QQ}, self()),
    receive #'basic.consume_ok'{} -> ok
    end,

    DTags = [receive {#'basic.deliver'{redelivered = false,
                                       delivery_tag = D},
                      #amqp_msg{payload = P0}} ->
                         ?assertEqual(P, P0),
                         D
             after 5000 -> ct:fail({basic_deliver_timeout, P, ?LINE})
             end || P <- Payloads],

    %% Requeue all messages.
    ok = amqp_channel:cast(Ch, #'basic.nack'{delivery_tag = lists:last(DTags),
                                             multiple = true,
                                             requeue = true}),

    %% We expect to get all messages re-delivered in the order in which we requeued
    %% (which is the same order as messages were sent to us previously).
    [receive {#'basic.deliver'{redelivered = true},
              #amqp_msg{payload = P1}} ->
                 ?assertEqual(P, P1)
     after 5000 -> ct:fail({basic_deliver_timeout, P, ?LINE})
     end || P <- Payloads],

    ?assertEqual(#'queue.delete_ok'{message_count = 0},
                 amqp_channel:call(Ch, #'queue.delete'{queue = QQ})).

requeue_multiple_false(Config) ->
    Ch = rabbit_ct_client_helpers:open_channel(Config),
    QQ = ?config(queue_name, Config),
    ?assertEqual({'queue.declare_ok', QQ, 0, 0},
                 declare(Ch, QQ, [{<<"x-queue-type">>, longstr, <<"quorum">>},
                                  {<<"x-delivery-limit">>, long, 3}])),
    Num = 100,
    Payloads = [integer_to_binary(N) || N <- lists:seq(1, Num)],
    [publish(Ch, QQ, P) || P <- Payloads],

    amqp_channel:subscribe(Ch, #'basic.consume'{queue = QQ}, self()),
    receive #'basic.consume_ok'{} -> ok
    end,

    DTags = [receive {#'basic.deliver'{redelivered = false,
                                       delivery_tag = D},
                      #amqp_msg{payload = P0}} ->
                         ?assertEqual(P, P0),
                         D
             after 5000 -> ct:fail({basic_deliver_timeout, P, ?LINE})
             end || P <- Payloads],

    %% The delivery tags we received via AMQP 0.9.1 are ordered from 1-100.
    %% Sanity check:
    ?assertEqual(lists:seq(1, Num), DTags),

    %% Requeue each message individually in random order.
    Tuples = [{rand:uniform(), D} || D <- DTags],
    DTagsShuffled = [D || {_, D} <- lists:sort(Tuples)],
    [ok = amqp_channel:cast(Ch, #'basic.nack'{delivery_tag = D,
                                              multiple = false,
                                              requeue = true})
     || D <- DTagsShuffled],

    %% We expect to get all messages re-delivered in the order in which we requeued.
    [receive {#'basic.deliver'{redelivered = true},
              #amqp_msg{payload = P1}} ->
                 ?assertEqual(integer_to_binary(D), P1)
     after 5000 -> ct:fail({basic_deliver_timeout, ?LINE})
     end || D <- DTagsShuffled],

    ?assertEqual(#'queue.delete_ok'{message_count = 0},
                 amqp_channel:call(Ch, #'queue.delete'{queue = QQ})).

%%----------------------------------------------------------------------------

same_elements(L1, L2)
  when is_list(L1), is_list(L2) ->
    lists:usort(L1) =:= lists:usort(L2).

declare(Ch, Q) ->
    declare(Ch, Q, []).

declare(Ch, Q, Args) ->
    amqp_channel:call(Ch, #'queue.declare'{queue     = Q,
                                           durable   = true,
                                           auto_delete = false,
                                           arguments = Args}).

declare_passive(Ch, Q, Args) ->
    amqp_channel:call(Ch, #'queue.declare'{queue = Q,
                                           durable = true,
                                           auto_delete = false,
                                           passive = true,
                                           arguments = Args}).
assert_queue_type(Server, Q, Expected) ->
    assert_queue_type(Server, <<"/">>, Q, Expected).

assert_queue_type(Server, VHost, Q, Expected) ->
    Actual = get_queue_type(Server, VHost, Q),
    Expected = Actual.

get_queue_type(Server, VHost, Q0) ->
    QNameRes = rabbit_misc:r(VHost, queue, Q0),
    {ok, Q1} = rpc:call(Server, rabbit_amqqueue, lookup, [QNameRes]),
    amqqueue:get_type(Q1).

count_online_nodes(Server, VHost, Q0) ->
    QNameRes = rabbit_misc:r(VHost, queue, Q0),
    Info = rpc:call(Server, rabbit_quorum_queue, infos, [QNameRes, [online]]),
    length(proplists:get_value(online, Info, [])).

publish_many(Ch, Queue, Count) ->
    [publish(Ch, Queue) || _ <- lists:seq(1, Count)].

publish(Ch, Queue) ->
    publish(Ch, Queue, <<"msg">>).

publish(Ch, Queue, Msg) ->
    ok = amqp_channel:cast(Ch,
                           #'basic.publish'{routing_key = Queue},
                           #amqp_msg{props   = #'P_basic'{delivery_mode = 2},
                                     payload = Msg}).

basic_get_tag(Ch, Queue, NoAck) ->
    {GetOk, _} = Reply = amqp_channel:call(Ch, #'basic.get'{queue = Queue,
                                                            no_ack = NoAck}),
    ?assertMatch({#'basic.get_ok'{}, #amqp_msg{payload = <<"msg">>}}, Reply),
    GetOk#'basic.get_ok'.delivery_tag.

consume_empty(Ch, Queue, NoAck) ->
    ?assertMatch(#'basic.get_empty'{},
                 amqp_channel:call(Ch, #'basic.get'{queue = Queue,
                                                    no_ack = NoAck})).

subscribe(Ch, Queue, NoAck) ->
    subscribe(Ch, Queue, NoAck, <<"ctag">>, []).

subscribe(Ch, Queue, NoAck, Tag, Args) ->
    amqp_channel:subscribe(Ch, #'basic.consume'{queue = Queue,
                                                no_ack = NoAck,
                                                arguments = Args,
                                                consumer_tag = Tag},
                           self()),
    receive
        #'basic.consume_ok'{consumer_tag = Tag} ->
             ok
    after 30000 ->
              flush(100),
              exit(subscribe_timeout)
    end.

qos(Ch, Prefetch, Global) ->
    ?assertMatch(#'basic.qos_ok'{},
                 amqp_channel:call(Ch, #'basic.qos'{global = Global,
                                                    prefetch_count = Prefetch})).

cancel(Ch) ->
    ?assertMatch(#'basic.cancel_ok'{consumer_tag = <<"ctag">>},
                 amqp_channel:call(Ch, #'basic.cancel'{consumer_tag = <<"ctag">>})).

receive_basic_deliver(Redelivered) ->
    receive
        {#'basic.deliver'{redelivered = R}, _} when R == Redelivered ->
            ok
    end.

nack(Ch, Multiple, Requeue) ->
    receive {#'basic.deliver'{delivery_tag = DeliveryTag}, #amqp_msg{}} ->
                amqp_channel:cast(Ch, #'basic.nack'{delivery_tag = DeliveryTag,
                                                    multiple     = Multiple,
                                                    requeue      = Requeue})
    after 5000 ->
              flush(10),
              ct:fail("basic deliver timeout")
    end.

wait_for_cleanup(Server, Channel, Number) ->
    wait_for_cleanup(Server, Channel, Number, 120).

wait_for_cleanup(Server, Channel, Number, 0) ->
    ?assertEqual(length(rpc:call(Server, rabbit_channel, list_queue_states, [Channel])),
                Number);
wait_for_cleanup(Server, Channel, Number, N) ->
    case length(rpc:call(Server, rabbit_channel, list_queue_states, [Channel])) of
        Length when Number == Length ->
            ok;
        _ ->
            timer:sleep(250),
            wait_for_cleanup(Server, Channel, Number, N - 1)
    end.

force_leader_change([Server | _] = Servers, Q) ->
    RaName = ra_name(Q),
    {ok, _, {_, Leader}} = ra:members({RaName, Server}),
    [F1, _] = Servers -- [Leader],
    ok = rpc:call(F1, ra, trigger_election, [{RaName, F1}]),
    case ra:members({RaName, Leader}) of
        {ok, _, {_, Leader}} ->
            %% Leader has been re-elected
            force_leader_change(Servers, Q);
        {ok, _, _} ->
            %% Leader has changed
            ok
    end.

delete_queues() ->
    [rabbit_amqqueue:delete(Q, false, false, <<"dummy">>)
     || Q <- rabbit_amqqueue:list()].

stop_node(Config, Server) ->
    rabbit_ct_broker_helpers:rabbitmqctl(Config, Server, ["stop"]).

get_message_bytes(Leader, QRes) ->
    case rpc:call(Leader, ets, lookup, [queue_metrics, QRes]) of
        [{QRes, Props, _}] ->
            {proplists:get_value(message_bytes, Props),
             proplists:get_value(message_bytes_ready, Props),
             proplists:get_value(message_bytes_unacknowledged, Props)};
        _ ->
            []
    end.

wait_for_consensus(Name, Config) ->
    Server = rabbit_ct_broker_helpers:get_node_config(Config, 0, nodename),
    RaName = ra_name(Name),
    {ok, _, _} = ra:members({RaName, Server}).

queue_names(Records) ->
    [begin
         #resource{name = Name} = amqqueue:get_name(Q),
         Name
     end || Q <- Records].


validate_queue(Ch, Queue, ExpectedMsgs) ->
    qos(Ch, length(ExpectedMsgs), false),
    subscribe(Ch, Queue, false),
    [begin
         receive
             {#'basic.deliver'{delivery_tag = DeliveryTag1,
                               redelivered = false},
              #amqp_msg{payload = M}} ->
                 amqp_channel:cast(Ch, #'basic.ack'{delivery_tag = DeliveryTag1,
                                                    multiple = false})
         after 5000 ->
                   flush(10),
                   exit({validate_queue_timeout, M})
         end
     end || M <- ExpectedMsgs],
    ok.

basic_get(_, _, _, 0) ->
    empty;
basic_get(Ch, Q, NoAck, Attempt) ->
    case amqp_channel:call(Ch, #'basic.get'{queue = Q, no_ack = NoAck}) of
        {#'basic.get_ok'{}, #amqp_msg{}} = R ->
            R;
        _ ->
            timer:sleep(100),
            basic_get(Ch, Q, NoAck, Attempt - 1)
    end.

check_quorum_queues_v4_compat(Config) ->
    case rabbit_ct_broker_helpers:is_feature_flag_enabled(Config, 'rabbitmq_4.0.0') of
        true ->
            ok;
        false ->
            throw({skip, "test needs feature flag rabbitmq_4.0.0"})
    end.

lists_interleave([], _List) ->
    [];
lists_interleave([Item | Items], List)
  when is_list(List) ->
    {Left, Right} = lists:split(2, List),
    Left ++ [Item | lists_interleave(Items, Right)].

publish_confirm_many(Ch, Queue, Count) ->
    lists:foreach(fun(_) -> publish_confirm(Ch, Queue) end, lists:seq(1, Count)).

consume_all(Ch, QQ) ->
    Consume = fun C(Acc) ->
        case amqp_channel:call(Ch, #'basic.get'{queue = QQ}) of
            {#'basic.get_ok'{}, Msg} ->
                C([Msg | Acc]);
            _ ->
                Acc
        end
    end,
    Consume([]).

ensure_qq_proc_dead(Config, Server, RaName) ->
    case rabbit_ct_broker_helpers:rpc(Config, Server, erlang, whereis, [RaName]) of
        undefined ->
            ok;
        Pid ->
            rabbit_ct_broker_helpers:rpc(Config, Server, erlang, exit, [Pid, kill]),
            %% Give some time for the supervisor to restart the process
            timer:sleep(500),
            ensure_qq_proc_dead(Config, Server, RaName)
    end.
<|MERGE_RESOLUTION|>--- conflicted
+++ resolved
@@ -96,10 +96,7 @@
                                             force_shrink_member_to_current_member,
                                             force_all_queues_shrink_member_to_current_member,
                                             force_vhost_queues_shrink_member_to_current_member,
-<<<<<<< HEAD
                                             policy_repair,
-=======
->>>>>>> af0d8206
                                             gh_12635
                                            ]
                        ++ all_tests()},
@@ -1305,7 +1302,7 @@
         ?assertEqual(3, length(Nodes0))
     end || Q <- QQs, VHost <- VHosts].
 
-<<<<<<< HEAD
+
 % Tests that, if the process of a QQ is dead in the moment of declaring a policy
 % that affects such queue, when the process is made available again, the policy
 % will eventually get applied. (https://github.com/rabbitmq/rabbitmq-server/issues/7863)
@@ -1459,8 +1456,7 @@
     fail = publish_confirm(Ch, QQ),
     consume_all(Ch, QQ).
 
-=======
->>>>>>> af0d8206
+
 gh_12635(Config) ->
     % https://github.com/rabbitmq/rabbitmq-server/issues/12635
     [Server0, _Server1, Server2] =
