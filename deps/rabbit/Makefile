PROJECT = rabbit
PROJECT_DESCRIPTION = RabbitMQ
PROJECT_MOD = rabbit
PROJECT_REGISTERED = rabbit_amqqueue_sup \
		     rabbit_direct_client_sup \
		     rabbit_log \
		     rabbit_node_monitor \
		     rabbit_router

define PROJECT_ENV
[
	    {tcp_listeners, [5672]},
	    {num_tcp_acceptors, 10},
	    {ssl_listeners, []},
	    {num_ssl_acceptors, 10},
	    {ssl_options, []},
	    {vm_memory_high_watermark, 0.4},
	    {vm_memory_high_watermark_paging_ratio, 0.5},
	    {vm_memory_calculation_strategy, rss},
	    {memory_monitor_interval, 2500},
	    {disk_free_limit, 50000000}, %% 50MB
	    {msg_store_index_module, rabbit_msg_store_ets_index},
	    {backing_queue_module, rabbit_variable_queue},
	    %% 0 ("no limit") would make a better default, but that
	    %% breaks the QPid Java client
	    {frame_max, 131072},
	    %% see rabbitmq-server#1593
	    {channel_max, 2047},
	    {ranch_connection_max, infinity},
	    {heartbeat, 60},
	    {msg_store_file_size_limit, 16777216},
	    {msg_store_shutdown_timeout, 600000},
	    {fhc_write_buffering, true},
	    {fhc_read_buffering, false},
	    {queue_index_max_journal_entries, 32768},
	    {queue_index_embed_msgs_below, 4096},
	    {default_user, <<"guest">>},
	    {default_pass, <<"guest">>},
	    {default_user_tags, [administrator]},
	    {default_vhost, <<"/">>},
	    {default_permissions, [<<".*">>, <<".*">>, <<".*">>]},
	    {loopback_users, [<<"guest">>]},
	    {password_hashing_module, rabbit_password_hashing_sha256},
	    {server_properties, []},
	    {collect_statistics, none},
	    {collect_statistics_interval, 5000},
	    {mnesia_table_loading_retry_timeout, 30000},
	    {mnesia_table_loading_retry_limit, 10},
	    {auth_mechanisms, ['PLAIN', 'AMQPLAIN']},
	    {auth_backends, [rabbit_auth_backend_internal]},
	    {delegate_count, 16},
	    {trace_vhosts, []},
	    {ssl_cert_login_from, distinguished_name},
	    {ssl_handshake_timeout, 5000},
	    {ssl_allow_poodle_attack, false},
	    {handshake_timeout, 10000},
	    {reverse_dns_lookups, false},
	    {cluster_partition_handling, ignore},
	    {cluster_keepalive_interval, 10000},
	    {autoheal_state_transition_timeout, 60000},
	    {tcp_listen_options, [{backlog,       128},
	                          {nodelay,       true},
	                          {linger,        {true, 0}},
	                          {exit_on_close, false}
	                         ]},
	    {halt_on_upgrade_failure, true},
	    {ssl_apps, [asn1, crypto, public_key, ssl]},
	    %% classic queue storage implementation version
	    {classic_queue_default_version, 2},
	    %% see rabbitmq-server#114
	    {mirroring_flow_control, true},
	    {mirroring_sync_batch_size, 4096},
	    %% see rabbitmq-server#227 and related tickets.
	    %% msg_store_credit_disc_bound only takes effect when
	    %% messages are persisted to the message store. If messages
	    %% are embedded on the queue index, then modifying this
	    %% setting has no effect because credit_flow is not used when
	    %% writing to the queue index. See the setting
	    %% queue_index_embed_msgs_below above.
	    {msg_store_credit_disc_bound, {4000, 800}},
	    {msg_store_io_batch_size, 4096},
	    %% see rabbitmq-server#143,
	    %% rabbitmq-server#949, rabbitmq-server#1098
	    {credit_flow_default_credit, {400, 200}},
	    {quorum_commands_soft_limit, 32},
	    {quorum_cluster_size, 3},
	    %% see rabbitmq-server#248
	    %% and rabbitmq-server#667
	    {channel_operation_timeout, 15000},
	    %% See https://www.rabbitmq.com/consumers.html#acknowledgement-timeout
	    %% 30 minutes
	    {consumer_timeout, 1800000},

	    %% see rabbitmq-server#486
	    {autocluster,
              [{peer_discovery_backend, rabbit_peer_discovery_classic_config}]
            },
	    %% used by rabbit_peer_discovery_classic_config
	    {cluster_nodes, {[], disc}},

	    {config_entry_decoder, [{passphrase, undefined}]},

	    %% rabbitmq-server#973
	    {queue_explicit_gc_run_operation_threshold, 1000},
	    {background_gc_enabled, false},
	    {background_gc_target_interval, 60000},
	    %% rabbitmq-server#589
	    {proxy_protocol, false},
	    {disk_monitor_failure_retries, 10},
	    {disk_monitor_failure_retry_interval, 120000},
	    %% either "stop_node" or "continue".
	    %% by default we choose to not terminate the entire node if one
	    %% vhost had to shut down, see server#1158 and server#1280
	    {vhost_restart_strategy, continue},
	    %% {global, prefetch count}
	    {default_consumer_prefetch, {false, 0}},
		  %% interval at which the channel can perform periodic actions
	    {channel_tick_interval, 60000},
	    %% Default max message size is 128 MB
	    {max_message_size, 134217728},
	    %% Socket writer will run GC every 1 GB of outgoing data
	    {writer_gc_threshold, 1000000000},
	    %% interval at which connection/channel tracking executes post operations
	    {tracking_execution_timeout, 15000},
	    {stream_messages_soft_limit, 256},
      {track_auth_attempt_source, false},
			{credentials_obfuscation_fallback_secret, <<"nocookie">>},
      {dead_letter_worker_consumer_prefetch, 32},
      {dead_letter_worker_publisher_confirm_timeout, 180000},

			%% EOL date for the current release series, if known/announced
			{release_series_eol_date, none}
	  ]
endef

# With Erlang.mk default behavior, the value of `$(APPS_DIR)` is always
# relative to the top-level executed Makefile. In our case, it could be
# a plugin for instance. However, the rabbitmq_prelaunch application is
# in this repository, not the plugin's. That's why we need to override
# this value here.
APPS_DIR := $(CURDIR)/apps

LOCAL_DEPS = sasl rabbitmq_prelaunch os_mon inets compiler public_key crypto ssl syntax_tools xmerl

BUILD_DEPS = rabbitmq_cli
DEPS = ranch rabbit_common ra sysmon_handler stdout_formatter recon redbug observer_cli osiris amqp10_common syslog systemd seshat
TEST_DEPS = rabbitmq_ct_helpers rabbitmq_ct_client_helpers amqp_client meck proper

PLT_APPS += mnesia

dep_syslog = git https://github.com/schlagert/syslog 4.0.0
<<<<<<< HEAD
dep_osiris = git https://github.com/rabbitmq/osiris v1.6.5
=======
dep_osiris = git https://github.com/rabbitmq/osiris v1.6.7
>>>>>>> 6c2ed309
dep_systemd = hex 0.6.1
dep_seshat = git https://github.com/rabbitmq/seshat v0.6.1

define usage_xml_to_erl
$(subst __,_,$(patsubst $(DOCS_DIR)/rabbitmq%.1.xml, src/rabbit_%_usage.erl, $(subst -,_,$(1))))
endef

DOCS_DIR     = docs
MANPAGES     = $(wildcard $(DOCS_DIR)/*.[0-9])
WEB_MANPAGES = $(patsubst %,%.html,$(MANPAGES))

DEP_EARLY_PLUGINS = rabbit_common/mk/rabbitmq-early-test.mk
DEP_PLUGINS = rabbit_common/mk/rabbitmq-build.mk \
	      rabbit_common/mk/rabbitmq-dist.mk \
	      rabbit_common/mk/rabbitmq-run.mk \
	      rabbit_common/mk/rabbitmq-test.mk \
	      rabbit_common/mk/rabbitmq-tools.mk

include ../../rabbitmq-components.mk
include ../../erlang.mk

# See above why we mess with `$(APPS_DIR)`.
unexport APPS_DIR

ifeq ($(strip $(BATS)),)
BATS := $(ERLANG_MK_TMP)/bats/bin/bats
endif

BATS_GIT ?= https://github.com/sstephenson/bats
BATS_COMMIT ?= v0.4.0

$(BATS):
	$(verbose) mkdir -p $(ERLANG_MK_TMP)
	$(gen_verbose) git clone --depth 1 --branch=$(BATS_COMMIT) $(BATS_GIT) $(ERLANG_MK_TMP)/bats

.PHONY: bats

bats: $(BATS)
	$(verbose) $(BATS) $(TEST_DIR)

tests:: bats

SLOW_CT_SUITES := backing_queue \
		  channel_interceptor \
		  cluster \
		  cluster_rename \
		  clustering_management \
		  config_schema \
		  confirms_rejects \
		  consumer_timeout \
		  crashing_queues \
		  dynamic_ha \
		  dynamic_qq \
		  eager_sync \
		  feature_flags \
		  health_check \
		  many_node_ha \
		  metrics \
		  msg_store \
		  partitions \
		  per_user_connection_tracking \
		  per_vhost_connection_limit \
		  per_vhost_connection_limit_partitions \
		  per_vhost_msg_store \
		  per_vhost_queue_limit \
		  policy \
		  priority_queue \
		  priority_queue_recovery \
		  publisher_confirms_parallel \
		  queue_master_location \
		  queue_parallel \
		  quorum_queue \
		  rabbit_core_metrics_gc \
		  rabbit_fifo_prop \
		  rabbitmq_queues_cli_integration \
		  rabbitmqctl_integration \
		  simple_ha \
		  sync_detection \
		  unit_inbroker_non_parallel \
		  unit_inbroker_parallel \
		  vhost
FAST_CT_SUITES := $(filter-out $(sort $(SLOW_CT_SUITES)),$(CT_SUITES))

ct-fast: CT_SUITES = $(FAST_CT_SUITES)
ct-slow: CT_SUITES = $(SLOW_CT_SUITES)

# --------------------------------------------------------------------
# Compilation.
# --------------------------------------------------------------------

RMQ_ERLC_OPTS += -I $(DEPS_DIR)/rabbit_common/include
EDOC_OPTS += {preprocess,true},{includes,["."]}

ifdef INSTRUMENT_FOR_QC
RMQ_ERLC_OPTS += -DINSTR_MOD=gm_qc
EDOC_OPTS += ,{macros,[{'INSTR_MOD',gm_qc}]}
else
RMQ_ERLC_OPTS += -DINSTR_MOD=gm
EDOC_OPTS += ,{macros,[{'INSTR_MOD',gm}]}
endif

ifdef CREDIT_FLOW_TRACING
RMQ_ERLC_OPTS += -DCREDIT_FLOW_TRACING=true
endif

ifdef DEBUG_FF
RMQ_ERLC_OPTS += -DDEBUG_QUORUM_QUEUE_FF=true
endif

ifdef TRACE_SUPERVISOR2
RMQ_ERLC_OPTS += -DTRACE_SUPERVISOR2=true
endif

ifndef USE_PROPER_QC
# PropEr needs to be installed for property checking
# http://proper.softlab.ntua.gr/
USE_PROPER_QC := $(shell $(ERL) -eval 'io:format({module, proper} =:= code:ensure_loaded(proper)), halt().')
RMQ_ERLC_OPTS += $(if $(filter true,$(USE_PROPER_QC)),-Duse_proper_qc)
endif

# --------------------------------------------------------------------
# Documentation.
# --------------------------------------------------------------------

.PHONY: manpages web-manpages distclean-manpages

docs:: manpages web-manpages

manpages: $(MANPAGES)
	@:

web-manpages: $(WEB_MANPAGES)
	@:

# We use mandoc(1) to convert manpages to HTML plus an awk script which
# does:
#     1. remove tables at the top and the bottom (they recall the
#        manpage name, section and date)
#     2. "downgrade" headers by one level (eg. h1 -> h2)
#     3. annotate .Dl lines with more CSS classes
%.html: %
	$(gen_verbose) mandoc -T html -O 'fragment,man=%N.%S.html' "$<" | \
	  awk '\
	  /^<table class="head">$$/ { remove_table=1; next; } \
	  /^<table class="foot">$$/ { remove_table=1; next; } \
	  /^<\/table>$$/ { if (remove_table) { remove_table=0; next; } } \
	  { if (!remove_table) { \
	    line=$$0; \
	    gsub(/<h2/, "<h3", line); \
	    gsub(/<\/h2>/, "</h3>", line); \
	    gsub(/<h1/, "<h2", line); \
	    gsub(/<\/h1>/, "</h2>", line); \
	    gsub(/class="D1"/, "class=\"D1 lang-bash\"", line); \
	    gsub(/class="Bd Bd-indent"/, "class=\"Bd Bd-indent lang-bash\"", line); \
	    gsub(/&#[xX]201[cCdD];/, "\\&quot;", line); \
	    print line; \
	  } } \
	  ' > "$@"

distclean:: distclean-manpages

distclean-manpages::
	$(gen_verbose) rm -f $(WEB_MANPAGES)<|MERGE_RESOLUTION|>--- conflicted
+++ resolved
@@ -149,11 +149,7 @@
 PLT_APPS += mnesia
 
 dep_syslog = git https://github.com/schlagert/syslog 4.0.0
-<<<<<<< HEAD
-dep_osiris = git https://github.com/rabbitmq/osiris v1.6.5
-=======
 dep_osiris = git https://github.com/rabbitmq/osiris v1.6.7
->>>>>>> 6c2ed309
 dep_systemd = hex 0.6.1
 dep_seshat = git https://github.com/rabbitmq/seshat v0.6.1
 
